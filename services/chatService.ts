import { JWT, Session } from 'next-auth';
import { getToken } from 'next-auth/jwt';
import { getServerSession } from 'next-auth/next';
import { NextRequest } from 'next/server';

import {
  checkIsModelValid,
  isFileConversation,
  isImageConversation,
  isReasoningModel,
} from '@/utils/app/chat';
import {
  APIM_CHAT_ENDPONT,
  AZURE_DEPLOYMENT_ID,
  DEFAULT_SYSTEM_PROMPT,
  DEFAULT_TEMPERATURE,
  OPENAI_API_HOST,
  OPENAI_API_VERSION,
} from '@/utils/app/const';
import { parseAndQueryFileOpenAI } from '@/utils/app/documentSummary';
import { getEnvVariable } from '@/utils/app/env';
import { createAzureOpenAIStreamProcessor } from '@/utils/app/streamProcessor';
import { AzureBlobStorage, BlobProperty } from '@/utils/server/blob';
import { getMessagesToSend } from '@/utils/server/chat';

import { bots } from '@/types/bots';
import {
  ChatBody,
  FileMessageContent,
  Message,
  TextMessageContent,
} from '@/types/chat';
import { OpenAIModelID, OpenAIVisionModelID, OpenAIModels } from '@/types/openai';

import { authOptions } from '@/pages/api/auth/[...nextauth]';

import { AzureMonitorLoggingService } from './loggingService';
import { RAGService } from './ragService';

import {
  DefaultAzureCredential,
  getBearerTokenProvider,
} from '@azure/identity';
import '@azure/openai/types';
import tiktokenModel from '@dqbd/tiktoken/encoders/cl100k_base.json';
import { Tiktoken, init } from '@dqbd/tiktoken/lite/init';
import { OpenAIStream, StreamingTextResponse } from 'ai';
import fs from 'fs';
import OpenAI, { AzureOpenAI } from 'openai';
import { ChatCompletion } from 'openai/resources';
import { ChatCompletionCreateParamsBase } from 'openai/resources/chat/completions/completions';
import path from 'path';

/**
 * ChatService class for handling chat-related API operations.
 */
export default class ChatService {
  private openAIClient: AzureOpenAI;
  private loggingService: AzureMonitorLoggingService;
  private ragService: RAGService;

  constructor() {
    const azureADTokenProvider = getBearerTokenProvider(
      new DefaultAzureCredential(),
      'https://cognitiveservices.azure.com/.default',
    );

    this.openAIClient = new AzureOpenAI({
      azureADTokenProvider,
      apiVersion: process.env.OPENAI_API_VERSION ?? '2025-03-01-preview',
    });

    this.loggingService = new AzureMonitorLoggingService(
      process.env.LOGS_INJESTION_ENDPOINT!,
      process.env.DATA_COLLECTION_RULE_ID!,
      process.env.STREAM_NAME!,
    );

    this.ragService = new RAGService(
      process.env.SEARCH_ENDPOINT!,
      process.env.SEARCH_INDEX!,
      process.env.SEARCH_ENDPOINT_API_KEY!,
      this.loggingService,
      this.openAIClient,
    );
  }
  /**
   * Initializes the Tiktoken tokenizer.
   * @returns {Promise<Tiktoken>} A promise that resolves to the initialized Tiktoken instance.
   */
  private async initTiktoken(): Promise<Tiktoken> {
    const wasmPath = path.resolve(
      './node_modules/@dqbd/tiktoken/lite/tiktoken_bg.wasm',
    );
    const wasmBuffer = fs.readFileSync(wasmPath);
    await init((imports) => WebAssembly.instantiate(wasmBuffer, imports));
    return new Tiktoken(
      tiktokenModel.bpe_ranks,
      tiktokenModel.special_tokens,
      tiktokenModel.pat_str,
    );
  }

  /**
   * Wrapper function to implement exponential backoff retry logic.
   * @param {Function} fn - The function to retry.
   * @param {number} maxRetries - Maximum number of retries.
   * @param {number} baseDelay - Base delay in milliseconds.
   * @returns {Promise<any>} - The result of the function call.
   */
  private async retryWithExponentialBackoff<T>(
    fn: () => Promise<T>,
    maxRetries: number = 3,
    baseDelay: number = 1000,
  ): Promise<T> {
    for (let attempt = 0; attempt <= maxRetries; attempt++) {
      try {
        return await fn();
      } catch (error) {
        if (attempt === maxRetries) {
          throw error;
        }
        const delay = Math.min(Math.pow(2, attempt) * baseDelay, 10000); // Max delay of 10 seconds
        console.warn(
          `Attempt ${attempt + 1} failed. Retrying in ${delay}ms...`,
        );
        await new Promise((resolve) => setTimeout(resolve, delay));
      }
    }
    throw new Error('Failed after maximum retries');
  }

  private async retryReadFile(
    filePath: string,
    maxRetries: number = 2,
  ): Promise<Buffer> {
    const delay = (ms: number) =>
      new Promise((resolve) => setTimeout(resolve, ms));

    for (let attempt = 0; attempt <= maxRetries; attempt++) {
      try {
        return fs.readFileSync(filePath);
      } catch (error) {
        if (attempt === maxRetries) {
          throw error;
        }
        console.warn(`Attempt ${attempt + 1} to read file failed. Retrying...`);
        await delay(Math.pow(2, attempt) * 1000); // Exponential backoff: 1s, 2s, 4s
      }
    }
    throw new Error('Failed to read file after maximum retries');
  }

  /**
   * Handles a file conversation by processing the file and returning a response.
   * @param {Message[]} messagesToSend - The messages to send in the conversation.
   * @returns {Promise<Response>} A promise that resolves to the response containing the processed file content.
   */
  private async handleFileConversation(
    messagesToSend: Message[],
    token: JWT,
    modelId: string,
    user: Session['user'],
    botId: string | undefined,
    streamResponse: boolean,
  ): Promise<Response> {
    const startTime = Date.now();
    let fileBuffer: Buffer | undefined;
    let filename: string | undefined;

    return this.retryWithExponentialBackoff(async () => {
      const lastMessage: Message = messagesToSend[messagesToSend.length - 1];
      const content = lastMessage.content as Array<
        TextMessageContent | FileMessageContent
      >;

      let prompt: string | null = null;
      let fileUrl: string | null = null;
      content.forEach((section) => {
        if (section.type === 'text') prompt = section.text;
        else if (section.type === 'file_url') fileUrl = section.url;
        else
          throw new Error(
            `Unexpected content section type: ${JSON.stringify(section)}`,
          );
      });

      if (!prompt) throw new Error('Could not find text content type!');
      if (!fileUrl) throw new Error('Could not find file URL!');

      filename = (fileUrl as string).split('/').pop();
      if (!filename) throw new Error('Could not parse filename from URL!');
      const filePath = `/tmp/${filename}`;

      try {
        await this.downloadFile(fileUrl, filePath, token, user);
        console.log('File downloaded successfully.');

        fileBuffer = await this.retryReadFile(filePath);
        const file: File = new File([fileBuffer], filename, {});

        const result = await parseAndQueryFileOpenAI({
          file,
          prompt,
          modelId,
          user,
          botId,
          loggingService: this.loggingService,
          stream: streamResponse,
        });

        console.log('File summarized successfully.');

        if (streamResponse) {
          if (typeof result === 'string') {
            throw new Error('Expected a ReadableStream for streaming response');
          }
          return new StreamingTextResponse(result);
        } else {
          if (result instanceof ReadableStream) {
            throw new Error('Expected a string for non-streaming response');
          }
          return new Response(JSON.stringify({ text: result }), {
            headers: { 'Content-Type': 'application/json' },
          });
        }
      } catch (error) {
        void this.loggingService.logFileError(
          startTime,
          error,
          modelId,
          user,
          filename,
          fileBuffer?.length,
          botId,
        );
        throw error;
      } finally {
        try {
          fs.unlinkSync(filePath);
        } catch (fileUnlinkError) {
          if (
            fileUnlinkError instanceof Error &&
            fileUnlinkError.message.startsWith(
              'ENOENT: no such file or directory, unlink',
            )
          ) {
            console.warn('File not found, but this is acceptable.');
          } else {
            throw fileUnlinkError;
          }
        }
      }
    });
  }

  /**
   * Downloads a file from the specified URL and saves it to the specified file path.
   * @param {string} fileUrl - The URL of the file to download.
   * @param {string} filePath - The path where the downloaded file will be saved.
   * @returns {Promise<void>} A promise that resolves when the file is successfully downloaded.
   */
  private async downloadFile(
    fileUrl: string,
    filePath: string,
    token: JWT,
    user: Session['user'],
  ): Promise<void> {
    const userId: string = user?.id ?? (token as any).userId ?? 'anonymous';
    const remoteFilepath = `${userId}/uploads/files`;
    const id: string | undefined = fileUrl.split('/').pop();
    if (!id) throw new Error(`Could not find file id from URL: ${fileUrl}`);

    const blobStorage = new AzureBlobStorage(
      getEnvVariable({ name: 'AZURE_BLOB_STORAGE_NAME', user }),
      getEnvVariable({ name: 'AZURE_BLOB_STORAGE_KEY', user }),
      getEnvVariable({
        name: 'AZURE_BLOB_STORAGE_CONTAINER',
        throwErrorOnFail: false,
        defaultValue: process.env.AZURE_BLOB_STORAGE_IMAGE_CONTAINER ?? '',
        user,
      }),
      user,
    );
    const blob: Buffer = await (blobStorage.get(
      `${remoteFilepath}/${id}`,
      BlobProperty.BLOB,
    ) as Promise<Buffer>);

    fs.writeFile(filePath, blob, () => null);
  }

  async handleChatCompletion(
    modelId: string,
    messages: Message[],
    temperature: number,
    user: Session['user'],
    botId?: string,
    streamResponse: boolean = true,
    promptToSend?: string,
    modelConfig?: any,
    threadId?: string,
  ): Promise<Response> {
    const startTime = Date.now();
    try {
      if (botId) {
        const response = await this.ragService.augmentMessages(
          messages,
          botId,
          bots,
          modelId,
          streamResponse,
          user,
        );

        if (streamResponse) {
          return new StreamingTextResponse(response as ReadableStream);
        } else {
          const completionText = (response as ChatCompletion)?.choices?.[0]
            ?.message?.content;
          return new Response(JSON.stringify({ text: completionText }), {
            headers: { 'Content-Type': 'application/json' },
          });
        }
      } else {
<<<<<<< HEAD
        // Check if this is an agent-enabled model
        if (modelConfig?.agentEnabled && modelConfig?.agentId) {
          
          // Use Azure AI Agents directly
          const aiAgents = await import('@azure/ai-agents');
          const { DefaultAzureCredential } = await import('@azure/identity');
          
          const endpoint = process.env.AZURE_AI_FOUNDRY_ENDPOINT;
          const agentId = modelConfig.agentId;
          
          if (!endpoint || !agentId) {
            throw new Error('Azure AI Foundry endpoint or Agent ID not configured');
          }
          
          const client = new aiAgents.AgentsClient(endpoint, new DefaultAzureCredential());
          
          // Stream the response directly without importing specific event types
          // The events are string constants in the eventMessage.event field
          
          // Create a thread and run for this conversation with streaming
          const lastMessage = messages[messages.length - 1];
          
          let thread;
          let isNewThread = false;
          
          try {
            if (threadId) {
              // For existing thread, we need to add all messages that aren't already in the thread
              thread = { id: threadId };
              
              // Add all previous messages to the thread (Azure AI Agents needs full context)
              for (let i = 0; i < messages.length - 1; i++) {
                const msg = messages[i];
                if (msg.role === 'user' || msg.role === 'assistant') {
                  await client.messages.create(
                    thread.id,
                    msg.role as 'user' | 'assistant',
                    String(msg.content)
                  );
                }
              }
            } else {
              thread = await client.threads.create();
              isNewThread = true;
            }
          } catch (threadError) {
            console.error('Error with thread:', threadError);
            throw threadError;
          }
          
          try {
            
            // The SDK expects parameters to be passed separately: (threadId, role, content)
            await client.messages.create(
              thread.id, 
              'user', 
              String(lastMessage.content)
            );
          } catch (messageError) {
            console.error('Error creating message:', messageError);
            console.error('Full error object:', JSON.stringify(messageError, null, 2));
            throw messageError;
          }
          
          // Create a run and get the stream
          let streamEventMessages;
          try {
            
            // Check if client.runs exists
            if (!client.runs) {
              console.error('client.runs is undefined. Client structure:', Object.keys(client));
              throw new Error('AgentsClient does not have runs property - check SDK version');
            }
            
            // The Azure AI Agents SDK expects the agentId as the second parameter
            // and returns an object with a stream() method
            const run = client.runs.create(thread.id, agentId);
            
            
            // Call stream() on the run object
            streamEventMessages = await run.stream();
            
          } catch (streamError) {
            console.error('Error creating stream:', streamError);
            console.error('Error stack:', streamError.stack);
            throw streamError;
          }
          
          // Create a readable stream for the response
          const stream = new ReadableStream({
            async start(controller) {
              const encoder = new TextEncoder();
              let citations = [];
              let citationIndex = 1;
              const citationMap = new Map();
              let hasCompletedMessage = false;
              
              try {
                for await (const eventMessage of streamEventMessages) {
                  // Handle different event types
                  if (eventMessage.event === 'thread.message.delta') {
                    if (eventMessage.data?.delta?.content && Array.isArray(eventMessage.data.delta.content)) {
                      eventMessage.data.delta.content.forEach((contentPart: any) => {
                        if (contentPart.type === 'text' && contentPart.text?.value) {
                          let textChunk = contentPart.text.value;
                          
                          // Convert citation format on the fly
                          textChunk = textChunk.replace(/【(\d+):(\d+)†source】/g, (match: string) => {
                            if (!citationMap.has(match)) {
                              citationMap.set(match, citationIndex);
                              citationIndex++;
                            }
                            return `[${citationMap.get(match)}]`;
                          });
                          
                          controller.enqueue(encoder.encode(textChunk));
                        }
                      });
                    }
                  } else if (eventMessage.event === 'thread.message.completed') {
                    hasCompletedMessage = true;
                    // Extract citations from annotations
                    if (eventMessage.data?.content?.[0]?.text?.annotations) {
                      const annotations = eventMessage.data.content[0].text.annotations;
                      citations = [];
                      citationIndex = 1;
                      
                      annotations.forEach((annotation: any) => {
                        if (annotation.type === 'url_citation' && annotation.urlCitation) {
                          citations.push({
                            number: citationIndex++,
                            title: annotation.urlCitation.title || `Source ${citationIndex}`,
                            url: annotation.urlCitation.url || '',
                            date: '' // Agent citations don't have publication dates
                          });
                        }
                      });
                    }
                  } else if (eventMessage.event === 'thread.run.completed') {
                    // Only append metadata at the very end, after we have everything
                    if (citations.length > 0 || isNewThread) {
                      // Use a unique separator that won't appear in normal content
                      const separator = '\n\n<<<METADATA_START>>>';
                      const metadata = {
                        citations: citations.length > 0 ? citations : undefined,
                        threadId: isNewThread ? thread.id : undefined
                      };
                      const metadataStr = `${separator}${JSON.stringify(metadata)}<<<METADATA_END>>>`;
                      controller.enqueue(encoder.encode(metadataStr));
                    }
                  } else if (eventMessage.event === 'error') {
                    controller.error(new Error(`Agent error: ${JSON.stringify(eventMessage.data)}`));
                  } else if (eventMessage.event === 'done') {
                    controller.close();
                  }
                }
              } catch (error) {
                controller.error(error);
              }
            }
          });
          
          // Log the completion
          await this.loggingService.logChatCompletion(
            startTime,
            modelId,
            messages.length,
            temperature,
            user,
            botId,
          );
          
          return new StreamingTextResponse(stream);
        }
        // TODO: Fix special handling for reasoning models
        else if (this.isReasoningModel(modelId)) {
        // For reasoning models:
        // 1. Skip system messages
        // 2. Force temperature to 1 or leave out
        // 3. Don't stream responses
        // 4. Don't specify max tokens (I think this is no longer required)
        if (promptToSend && messages.length > 0 && messages[0].role === 'user') {
          const firstUserMessage = messages[0];
          const content = firstUserMessage.content;

          // If content is a string, prepend the system prompt
          if (typeof content === 'string') {
            firstUserMessage.content = `${promptToSend}\n\n${content}`;
          } else if (Array.isArray(content)) {
            // If content is an array, add system prompt to the first text element
            const textContent = (content as any[]).find(item => item.type === 'text');
            if (textContent && 'text' in textContent) {
              textContent.text = `${promptToSend}\n\n${textContent.text}`;
            }
          }
        }

        const chatCompletionParams: ResponseCreateParamsBase = {
          model: modelId,
          input: messages as ResponseInput,
          user: JSON.stringify(user),
          stream: false
        }

        const responseData = await this.openAIClient.responses.create(chatCompletionParams);
        const response = responseData as OpenAI.Responses.Response;
=======
        // Special handling for reasoning models (o1, o1-mini, o3-mini)
        if (isReasoningModel(modelId)) {
          // For reasoning models:
          // 1. Don't use system messages - prepend system prompt to first user message
          // 2. Use temperature of 1 (fixed)
          // 3. Don't stream responses
          // 4. Use standard chat.completions.create endpoint (not responses.create)

          const processedMessages = [...messages];

          // Reasoning models don't support system messages at all - skip system prompt entirely
          // The system prompt will be ignored for reasoning models to avoid content filter violations

          const requestBody: ChatCompletionCreateParamsBase = {
            model: modelId,
            messages:
              processedMessages as OpenAI.Chat.Completions.ChatCompletionMessageParam[],
            temperature: 1, // Fixed temperature for reasoning models
            stream: false, // Never stream reasoning models
            user: JSON.stringify(user),
            // Note: Don't include max_tokens for reasoning models as they manage token usage internally
          };

          // Use standard chat completions endpoint for reasoning models
          const response = await this.openAIClient.chat.completions.create(
            requestBody,
          );
>>>>>>> 1d10481f

          const completion =
            (response as ChatCompletion).choices[0]?.message?.content || '';

          // Log reasoning model chat completion
          void this.loggingService.logChatCompletion(
            startTime,
            modelId,
            messages.length,
            1, // Log with temperature = 1
            user,
            botId,
          );

          return new Response(JSON.stringify({ text: completion }), {
            headers: { 'Content-Type': 'application/json' },
          });
        } else {
          // Normal model handling (unchanged)
          const messagesWithSystemPrompt = [
            {
              role: 'system',
              content: promptToSend || DEFAULT_SYSTEM_PROMPT,
            },
            ...(messages as OpenAI.Chat.Completions.ChatCompletionMessageParam[]),
          ];

          const response = await this.openAIClient.chat.completions.create({
            model: modelId,
            messages:
              messagesWithSystemPrompt as OpenAI.Chat.Completions.ChatCompletionMessageParam[],
            temperature,
            stream: streamResponse,
            user: JSON.stringify(user),
          });

          if (streamResponse) {
            const processedStream = createAzureOpenAIStreamProcessor(
              response as AsyncIterable<OpenAI.Chat.Completions.ChatCompletionChunk>,
            );

            // Log regular chat completion
            void this.loggingService.logChatCompletion(
              startTime,
              modelId,
              messages.length,
              temperature,
              user,
              botId,
            );

            return new StreamingTextResponse(processedStream);
          }

          const completion = response as OpenAI.Chat.Completions.ChatCompletion;

          // Log regular chat completion
          void this.loggingService.logChatCompletion(
            startTime,
            modelId,
            messages.length,
            temperature,
            user,
            botId,
          );

          return new Response(
            JSON.stringify({ text: completion.choices[0]?.message?.content }),
            { headers: { 'Content-Type': 'application/json' } },
          );
        }
      }
    } catch (error) {
      void this.loggingService.logError(
        startTime,
        error,
        modelId,
        messages.length,
        temperature,
        user,
        botId,
      );

      let statusCode = 500;
      let errorMessage = 'An error occurred while processing your request.';

      if (error instanceof OpenAI.APIError) {
        statusCode = error.status || 500;
        errorMessage = error.message;
      } else if (error instanceof Error) {
        errorMessage = error.message;
      }

      return new Response(JSON.stringify({ error: errorMessage }), {
        status: statusCode,
        headers: { 'Content-Type': 'application/json' },
      });
    }
  }

  public async handleRequest(
    req: NextRequest,
    providedSession?: Session | null,
    providedToken?: JWT | null,
  ): Promise<Response> {
    const {
      model,
      messages,
      prompt,
      temperature,
      botId,
      stream = true,
      threadId,
    } = (await req.json()) as ChatBody;

    const encoding = await this.initTiktoken();
    const promptToSend = prompt || DEFAULT_SYSTEM_PROMPT;

    // Use fixed temperature of 1 for reasoning models, otherwise use provided temperature or default
    const temperatureToUse = isReasoningModel(model.id)
      ? 1
      : temperature ?? DEFAULT_TEMPERATURE;

    // Never stream for reasoning models, otherwise use provided stream value
    const shouldStream = isReasoningModel(model.id) ? false : stream;

    const needsToHandleImages: boolean = isImageConversation(messages);
    const needsToHandleFiles: boolean =
      !needsToHandleImages && isFileConversation(messages);

    const isValidModel: boolean = checkIsModelValid(model.id, OpenAIModelID);
    const isImageModel: boolean = checkIsModelValid(
      model.id,
      OpenAIVisionModelID,
    );

    let modelToUse = model.id;
    
    // Check if the model is legacy and migrate to gpt-4o
    const modelConfig = Object.values(OpenAIModels).find(m => m.id === model.id);
    if (modelConfig?.isLegacy) {
      console.log(`Migrating legacy model ${model.id} to ${OpenAIModelID.GPT_4o}`);
      modelToUse = OpenAIModelID.GPT_4o;
    }
    
    if (isValidModel && needsToHandleImages && !isImageModel) {
      modelToUse = 'gpt-4o';
    } else if (modelToUse == null || !isValidModel) {
      modelToUse = AZURE_DEPLOYMENT_ID;
    }

    // Use provided session/token or extract them if not provided
    const token = providedToken ?? ((await getToken({ req })) as JWT | null);
    if (!token) throw new Error('Could not pull token!');
    const session: Session | null =
      providedSession ?? (await getServerSession(authOptions as any));
    if (!session) throw new Error('Could not pull session!');

    const user = session['user'];

    const prompt_tokens = encoding.encode(promptToSend);
    const messagesToSend: Message[] = await getMessagesToSend(
      messages,
      encoding,
      prompt_tokens.length,
      model.tokenLimit,
      token,
      user,
    );
    encoding.free();

    if (needsToHandleFiles) {
      return this.handleFileConversation(
        messagesToSend,
        token,
        model.id,
        user,
        botId,
        shouldStream,
      );
    } else {
      return this.handleChatCompletion(
        modelToUse,
        messagesToSend,
        temperatureToUse,
        user,
        botId,
        shouldStream,
        promptToSend,
        model,
        threadId,
      );
    }
  }
}<|MERGE_RESOLUTION|>--- conflicted
+++ resolved
@@ -31,6 +31,7 @@
   TextMessageContent,
 } from '@/types/chat';
 import { OpenAIModelID, OpenAIVisionModelID, OpenAIModels } from '@/types/openai';
+import { Citation } from '@/types/rag';
 
 import { authOptions } from '@/pages/api/auth/[...nextauth]';
 
@@ -323,63 +324,72 @@
           });
         }
       } else {
-<<<<<<< HEAD
         // Check if this is an agent-enabled model
         if (modelConfig?.agentEnabled && modelConfig?.agentId) {
-          
+
           // Use Azure AI Agents directly
           const aiAgents = await import('@azure/ai-agents');
           const { DefaultAzureCredential } = await import('@azure/identity');
-          
+
           const endpoint = process.env.AZURE_AI_FOUNDRY_ENDPOINT;
           const agentId = modelConfig.agentId;
-          
+
           if (!endpoint || !agentId) {
             throw new Error('Azure AI Foundry endpoint or Agent ID not configured');
           }
-          
+
           const client = new aiAgents.AgentsClient(endpoint, new DefaultAzureCredential());
-          
+
           // Stream the response directly without importing specific event types
           // The events are string constants in the eventMessage.event field
-          
-          // Create a thread and run for this conversation with streaming
+
+          // TODO: GDPR Compliance & Thread Management Review
+          // - Evaluate whether Azure AI Agents threads should be used for conversation persistence
+          // - Implement GDPR "right to be forgotten" compliance:
+          //   * User data deletion must include deleting all associated conversation threads
+          //   * Need thread cleanup/deletion mechanism when user requests data deletion
+          //   * Consider thread retention policies and automatic expiration
+          // - Document thread lifecycle: creation, persistence, deletion
+          // - Ensure user consent for thread-based conversation storage
+          // - Consider alternative approaches that don't persist conversation state server-side
+
+          // Create a conversation thread and run for this conversation with streaming
           const lastMessage = messages[messages.length - 1];
-          
-          let thread;
+
+          let conversationThread: { id: string } | any;
           let isNewThread = false;
-          
+
           try {
             if (threadId) {
-              // For existing thread, we need to add all messages that aren't already in the thread
-              thread = { id: threadId };
-              
-              // Add all previous messages to the thread (Azure AI Agents needs full context)
+              // For existing conversation thread, we need to add all messages that aren't already in the thread
+              conversationThread = { id: threadId };
+
+              // Add all previous messages to the conversation thread (Azure AI Agents needs full context)
               for (let i = 0; i < messages.length - 1; i++) {
                 const msg = messages[i];
                 if (msg.role === 'user' || msg.role === 'assistant') {
                   await client.messages.create(
-                    thread.id,
+                    conversationThread.id,
                     msg.role as 'user' | 'assistant',
                     String(msg.content)
                   );
                 }
               }
             } else {
-              thread = await client.threads.create();
+              conversationThread = await client.threads.create();
               isNewThread = true;
             }
           } catch (threadError) {
-            console.error('Error with thread:', threadError);
+            console.error('Error with conversation thread:', threadError);
             throw threadError;
           }
-          
+
           try {
-            
+
             // The SDK expects parameters to be passed separately: (threadId, role, content)
             await client.messages.create(
-              thread.id, 
-              'user', 
+              conversationThread.id,
+              'user',
               String(lastMessage.content)
             );
           } catch (messageError) {
@@ -387,40 +397,42 @@
             console.error('Full error object:', JSON.stringify(messageError, null, 2));
             throw messageError;
           }
-          
+
           // Create a run and get the stream
-          let streamEventMessages;
+          let streamEventMessages: AsyncIterable<any>;
           try {
-            
+
             // Check if client.runs exists
             if (!client.runs) {
               console.error('client.runs is undefined. Client structure:', Object.keys(client));
               throw new Error('AgentsClient does not have runs property - check SDK version');
             }
-            
+
             // The Azure AI Agents SDK expects the agentId as the second parameter
             // and returns an object with a stream() method
-            const run = client.runs.create(thread.id, agentId);
-            
-            
+            const run = client.runs.create(conversationThread.id, agentId);
+
+
             // Call stream() on the run object
             streamEventMessages = await run.stream();
-            
+
           } catch (streamError) {
             console.error('Error creating stream:', streamError);
-            console.error('Error stack:', streamError.stack);
+            if (streamError instanceof Error) {
+              console.error('Error stack:', streamError.stack);
+            }
             throw streamError;
           }
-          
+
           // Create a readable stream for the response
           const stream = new ReadableStream({
             async start(controller) {
               const encoder = new TextEncoder();
-              let citations = [];
+              let citations: Citation[] = [];
               let citationIndex = 1;
-              const citationMap = new Map();
+              const citationMap = new Map<string, number>();
               let hasCompletedMessage = false;
-              
+
               try {
                 for await (const eventMessage of streamEventMessages) {
                   // Handle different event types
@@ -429,7 +441,7 @@
                       eventMessage.data.delta.content.forEach((contentPart: any) => {
                         if (contentPart.type === 'text' && contentPart.text?.value) {
                           let textChunk = contentPart.text.value;
-                          
+
                           // Convert citation format on the fly
                           textChunk = textChunk.replace(/【(\d+):(\d+)†source】/g, (match: string) => {
                             if (!citationMap.has(match)) {
@@ -438,7 +450,7 @@
                             }
                             return `[${citationMap.get(match)}]`;
                           });
-                          
+
                           controller.enqueue(encoder.encode(textChunk));
                         }
                       });
@@ -450,7 +462,7 @@
                       const annotations = eventMessage.data.content[0].text.annotations;
                       citations = [];
                       citationIndex = 1;
-                      
+
                       annotations.forEach((annotation: any) => {
                         if (annotation.type === 'url_citation' && annotation.urlCitation) {
                           citations.push({
@@ -469,7 +481,7 @@
                       const separator = '\n\n<<<METADATA_START>>>';
                       const metadata = {
                         citations: citations.length > 0 ? citations : undefined,
-                        threadId: isNewThread ? thread.id : undefined
+                        threadId: isNewThread ? conversationThread.id : undefined
                       };
                       const metadataStr = `${separator}${JSON.stringify(metadata)}<<<METADATA_END>>>`;
                       controller.enqueue(encoder.encode(metadataStr));
@@ -485,7 +497,7 @@
               }
             }
           });
-          
+
           // Log the completion
           await this.loggingService.logChatCompletion(
             startTime,
@@ -495,44 +507,11 @@
             user,
             botId,
           );
-          
+
           return new StreamingTextResponse(stream);
         }
-        // TODO: Fix special handling for reasoning models
-        else if (this.isReasoningModel(modelId)) {
-        // For reasoning models:
-        // 1. Skip system messages
-        // 2. Force temperature to 1 or leave out
-        // 3. Don't stream responses
-        // 4. Don't specify max tokens (I think this is no longer required)
-        if (promptToSend && messages.length > 0 && messages[0].role === 'user') {
-          const firstUserMessage = messages[0];
-          const content = firstUserMessage.content;
-
-          // If content is a string, prepend the system prompt
-          if (typeof content === 'string') {
-            firstUserMessage.content = `${promptToSend}\n\n${content}`;
-          } else if (Array.isArray(content)) {
-            // If content is an array, add system prompt to the first text element
-            const textContent = (content as any[]).find(item => item.type === 'text');
-            if (textContent && 'text' in textContent) {
-              textContent.text = `${promptToSend}\n\n${textContent.text}`;
-            }
-          }
-        }
-
-        const chatCompletionParams: ResponseCreateParamsBase = {
-          model: modelId,
-          input: messages as ResponseInput,
-          user: JSON.stringify(user),
-          stream: false
-        }
-
-        const responseData = await this.openAIClient.responses.create(chatCompletionParams);
-        const response = responseData as OpenAI.Responses.Response;
-=======
         // Special handling for reasoning models (o1, o1-mini, o3-mini)
-        if (isReasoningModel(modelId)) {
+        else if (isReasoningModel(modelId)) {
           // For reasoning models:
           // 1. Don't use system messages - prepend system prompt to first user message
           // 2. Use temperature of 1 (fixed)
@@ -558,7 +537,6 @@
           const response = await this.openAIClient.chat.completions.create(
             requestBody,
           );
->>>>>>> 1d10481f
 
           const completion =
             (response as ChatCompletion).choices[0]?.message?.content || '';
