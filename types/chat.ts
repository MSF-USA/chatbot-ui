import { Session } from 'next-auth';

import { OpenAIModel } from './openai';

export enum MessageType {
  TEXT = 'text',
  IMAGE = 'image',
  AUDIO = 'audio',
  VIDEO = 'video',
  FILE = 'file',
}

export interface ImageMessageContent {
  type: 'image_url';
  image_url: {
    url: string;
    detail: 'auto' | 'high' | 'low';
  };
}

/*
 * This is an arbitrary content type since we are just using it to handle
 * the retrieval and parsing on the server-side. This is unlike ImageMessageContent,
 * which is a genuine type that some gpt models can handle directly
 */
export interface FileMessageContent {
  type: 'file_url';
  url: string;
  originalFilename?: string;
}

export interface TextMessageContent {
  type: 'text';
  text: string;
}

export function getChatMessageContent(message: Message): string {
  if (typeof message.content === 'string') {
    return message.content;
  } else if (
    Array.isArray(message.content) &&
    message.content.some((contentItem) => contentItem.type !== 'text')
  ) {
    // @ts-ignore
    const imageContent = message.content.find(
      // @ts-ignore
      (contentItem) => contentItem.type === 'image_url',
    ) as ImageMessageContent;
    if (imageContent) {
      return imageContent.image_url.url;
    } else {
      // @ts-ignore
      const fileContent = message.content.find(
        // @ts-ignore
        (contentItem) => contentItem.type === 'file_url',
      ) as FileMessageContent;
      return fileContent.url;
    }
  } else if ((message.content as TextMessageContent).type === 'text') {
    return (message.content as TextMessageContent).text;
  } else {
    throw new Error(`Invalid message type or structure: ${JSON.stringify(message)}`);
  }
}

export interface Citation {
  content: string;
  title?: string;
  filepath?: string;
  url?: string;
  chunk_id?: string;
}

export interface Message {
  role: Role;
  content:
    | string
    | Array<TextMessageContent | FileMessageContent>
    | Array<TextMessageContent | ImageMessageContent>
    | TextMessageContent;
  messageType: MessageType | ChatInputSubmitTypes | undefined;
}

export type Role = 'system' | 'assistant' | 'user';

export interface ChatBody {
  model: OpenAIModel;
  messages: Message[];
  key: string;
  prompt: string;
  temperature: number;
<<<<<<< HEAD
  botId: string | undefined;
=======
  stream?: boolean;
  useKnowledgeBase: boolean;
>>>>>>> 57e09c44
}

export interface Conversation {
  id: string;
  name: string;
  messages: Message[];
  model: OpenAIModel;
  prompt: string;
  temperature: number;
  folderId: string | null;
  bot?: string;
}

export type ChatInputSubmitTypes = "text" | "image" | "file" | "multi-file";

type UploadStatus = 'pending' | 'uploading' | 'completed' | 'failed';

export interface FilePreview {
  name: string;
  type: string;
  status: UploadStatus;
  previewUrl: string;
}<|MERGE_RESOLUTION|>--- conflicted
+++ resolved
@@ -89,12 +89,8 @@
   key: string;
   prompt: string;
   temperature: number;
-<<<<<<< HEAD
   botId: string | undefined;
-=======
   stream?: boolean;
-  useKnowledgeBase: boolean;
->>>>>>> 57e09c44
 }
 
 export interface Conversation {
