--- conflicted
+++ resolved
@@ -8,13 +8,10 @@
   modelType?: 'foundational' | 'omni' | 'reasoning' | 'agent';
   description?: string;
   isLegacy?: boolean;
-<<<<<<< HEAD
   isAgent?: boolean;
   agentId?: string; // Azure AI Agent ID for this model
   agentEnabled?: boolean; // Whether agent mode is currently enabled
-=======
   deployment?: string;
->>>>>>> 1d10481f
 }
 
 export enum OpenAIModelID {
@@ -25,11 +22,7 @@
   GPT_41 = 'gpt-4.1',
   GPT_45 = 'gpt-45',
   GPT_5 = 'gpt-5',
-<<<<<<< HEAD
-  GPT_o1 = 'gpt-o1',
-=======
   GPT_o1 = 'o1',
->>>>>>> 1d10481f
   GPT_o1_mini = 'gpt-o1-mini',
   GPT_o3_mini = 'o3-mini',
 }
@@ -105,25 +98,18 @@
     tokenLimit: 16000,
     modelType: 'omni',
     isLegacy: false,
-  },
-  [OpenAIModelID.GPT_5]: {
-    id: OpenAIModelID.GPT_5,
-    name: 'gpt-5',
-    maxLength: 80000,
-    tokenLimit: 8000,
-    modelType: 'reasoning',
-    isLegacy: false
+    agentId: 'asst_gpt5_agent',
   },
   [OpenAIModelID.GPT_o1]: {
     id: OpenAIModelID.GPT_o1,
-    name: 'gpt-o1',
+    name: 'o1',
     maxLength: 80000,
     tokenLimit: 8000,
     stream: false,
     temperature: 1,
     modelType: 'reasoning',
     isLegacy: false,
-    deployment: 'gpt-o1',
+    deployment: 'o1',
   },
   [OpenAIModelID.GPT_o1_mini]: {
     id: OpenAIModelID.GPT_o1_mini,
