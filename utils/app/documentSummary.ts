import { JWT } from 'next-auth';
import { Session } from 'next-auth';

import {
  APIM_CHAT_ENDPONT,
  DEFAULT_SYSTEM_PROMPT,
  OPENAI_API_HOST,
  OPENAI_API_VERSION,
} from '@/utils/app/const';
import { loadDocument } from '@/utils/server/file-handling';

import { DocxLoader } from '@langchain/community/document_loaders/fs/docx';
import { OpenAIStream } from 'ai';
import mammoth from 'mammoth';
<<<<<<< HEAD
import {DocxLoader} from "@langchain/community/document_loaders/fs/docx";
import pdfParse from 'pdf-parse'
import {loadDocument} from "@/utils/server/file-handling";
import {Chat} from "openai/resources";
import ChatCompletion = Chat.ChatCompletion;



interface parseAndQueryFilterOpenAIArguments {
    file: File;
    prompt: string;
    token: JWT;
    modelId: string;
    maxLength?: number;
    stream?: boolean;
=======
import { lookup } from 'mime-types';
import OpenAI from 'openai';
import pdfParse from 'pdf-parse';

interface parseAndQueryFilterOpenAIArguments {
  file: File;
  prompt: string;
  token: JWT;
  modelId: string;
  maxLength?: number;
  user: Session['user'];
>>>>>>> 99b691ef
}

async function summarizeChunk(
  azureOpenai: OpenAI,
  modelId: string,
  prompt: string,
  chunk: string,
<<<<<<< HEAD
=======
  user: Session['user'],
>>>>>>> 99b691ef
): Promise<string> {
  const summaryPrompt: string = `Summarize the following text with relevance to the prompt, but keep enough details to maintain the tone, character, and content of the original. If nothing is relevant, then return an empty string:\n\n\`\`\`prompt\n${prompt}\`\`\`\n\n\`\`\`text\n${chunk}\n\`\`\``;
  const chunkSummary = await azureOpenai.chat.completions.create({
    model: modelId,
    messages: [
      {
        role: 'system',
        content:
          "You are an AI Text summarizer. You take the prompt of a user and rather than conclusively answering, you pull together all the relevant information for that prompt in a particular chunk of text and reshape that into brief statements capturing the nuanced intent of the original text. Focus on how the provided text answers the user's question. If it doesn't then briefly make that clear.",
      },
      {
        role: 'user',
        content: summaryPrompt,
      },
    ],
    temperature: 0.1,
    max_tokens: 1000,
    stream: false,
    user: JSON.stringify(user),
    no_log: true,
  } as OpenAI.Chat.Completions.ChatCompletionCreateParams & {
    no_log: boolean;
  });

  const typedChunkSummary =
    chunkSummary as OpenAI.Chat.Completions.ChatCompletion;

  return typedChunkSummary?.choices?.[0]?.message?.content?.trim() ?? '';
}

<<<<<<< HEAD
export async function parseAndQueryFileOpenAI(
  {file, prompt, token, modelId, maxLength = 6000, stream = true}: parseAndQueryFilterOpenAIArguments
): Promise<ReadableStream<any> | string> {
    const fileContent = await loadDocument(file);
    let chunks: string[] = splitIntoChunks(fileContent);

    const openAIArgs: any = {
        baseURL: `${OPENAI_API_HOST}/${APIM_CHAT_ENDPONT}/deployments/${modelId}`,
        defaultQuery: { "api-version": OPENAI_API_VERSION },
        defaultHeaders: {
            "Content-Type": "application/json",
            Authorization: `Bearer ${token.accessToken}`,
=======
export async function parseAndQueryFileOpenAI({
  file,
  prompt,
  token,
  modelId,
  maxLength = 6000,
  user,
}: parseAndQueryFilterOpenAIArguments): Promise<ReadableStream<any>> {
  const fileContent = await loadDocument(file);
  let chunks: string[] = splitIntoChunks(fileContent);

  const openAIArgs: any = {
    baseURL: `${OPENAI_API_HOST}/${APIM_CHAT_ENDPONT}/deployments/${modelId}`,
    defaultQuery: { 'api-version': OPENAI_API_VERSION },
    defaultHeaders: {
      'Content-Type': 'application/json',
      Authorization: `Bearer ${token.accessToken}`,
    },
  };

  if (process.env.OPENAI_API_KEY)
    openAIArgs.apiKey = process.env.OPENAI_API_KEY;
  else openAIArgs.apiKey = '';

  const azureOpenai = new OpenAI(openAIArgs);

  let combinedSummary: string = '';

  while (chunks.length > 0) {
    const chunkPromises = chunks.map((chunk) =>
      summarizeChunk(azureOpenai, modelId, prompt, chunk, user).catch(
        (error) => {
          console.error(error);
          return null;
>>>>>>> 99b691ef
        },
      ),
    );

    const summaries = await Promise.all(chunkPromises);
    const validSummaries = summaries.filter((summary) => summary !== null);

    let batchSummary = '';
    for (const summary of validSummaries) {
      if ((batchSummary + summary).length > maxLength) {
        break;
      }
      batchSummary += summary + ' ';
    }

<<<<<<< HEAD
    const finalPrompt: string = `${combinedSummary}\n\nUser prompt: ${prompt}`;

    const response = await azureOpenai.chat.completions.create({
        model: modelId,
        messages: [
            {
                role: "system",
                content: "You are a document analyzer AI Assistant. You perform all tasks the user requests of you, careful to make sure you are responding to the spirit and intentions behind their request. You make it clear how your responses relate to the base text that you are processing and provide your responses in markdown format when special formatting is necessary. Understand that you are analyzing text that you have previously summarized, so make sure your response is an amalgamation of your impressions over each chunk. Follow all user instructions on formatting but if none are provided make your response well structured, taking advantage of markdown formatting. Finally, make sure your final analysis is coherent and not just a listing out of details unless that's what the user specifically asks for."
            },
            {
                role: "user",
                content: finalPrompt
            }
        ] as OpenAI.Chat.Completions.ChatCompletionMessageParam[],
        temperature: 0.1,
        max_tokens: null,
        stream: stream, // Use the stream parameter here
    });

    if (stream) {
        // @ts-ignore
        const streamResponse: ReadableStream<any> = OpenAIStream(response);
        return streamResponse;
    } else {
        const completionText = (response as ChatCompletion).choices[0].message.content;
        if (!completionText) {
            throw new Error(`Empty response returned from API! ${JSON.stringify(response)}`)
        }
        return completionText;
    }
=======
    combinedSummary += batchSummary;
    chunks = chunks.slice(validSummaries.length);
  }

  const finalPrompt: string = `${combinedSummary}\n\nUser prompt: ${prompt}`;

  const response = await azureOpenai.chat.completions.create({
    model: modelId,
    messages: [
      {
        role: 'system',
        content:
          "You are a document analyzer AI Assistant. You perform all tasks the user requests of you, careful to make sure you are responding to the spirit and intentions behind their request. You make it clear how your responses relate to the base text that you are processing and provide your responses in markdown format when special formatting is necessary. Understand that you are analyzing text that you have previously summarized, so make sure your response is an amalgamation of your impressions over each chunk. Follow all user instructions on formatting but if none are provided make your response well structured, taking advantage of markdown formatting. Finally, make sure your final analysis is coherent and not just a listing out of details unless that's what the user specifically asks for.",
      },
      {
        role: 'user',
        content: finalPrompt,
      },
    ],
    temperature: 0.1,
    max_tokens: null,
    stream: true,
    user: JSON.stringify(user),
    file_upload: true,
  } as OpenAI.Chat.Completions.ChatCompletionCreateParams & {
    file_upload: boolean;
  });

  const stream: ReadableStream<any> = OpenAIStream(response as any);
  return stream;
>>>>>>> 99b691ef
}

function splitIntoChunks(text: string, chunkSize: number = 6000): string[] {
  const chunks: string[] = [];
  for (let i = 0; i < text.length; i += chunkSize) {
    chunks.push(text.slice(i, i + chunkSize));
  }
  return chunks;
}<|MERGE_RESOLUTION|>--- conflicted
+++ resolved
@@ -7,15 +7,10 @@
   OPENAI_API_HOST,
   OPENAI_API_VERSION,
 } from '@/utils/app/const';
+
 import { loadDocument } from '@/utils/server/file-handling';
 
-import { DocxLoader } from '@langchain/community/document_loaders/fs/docx';
 import { OpenAIStream } from 'ai';
-import mammoth from 'mammoth';
-<<<<<<< HEAD
-import {DocxLoader} from "@langchain/community/document_loaders/fs/docx";
-import pdfParse from 'pdf-parse'
-import {loadDocument} from "@/utils/server/file-handling";
 import {Chat} from "openai/resources";
 import ChatCompletion = Chat.ChatCompletion;
 
@@ -28,19 +23,7 @@
     modelId: string;
     maxLength?: number;
     stream?: boolean;
-=======
-import { lookup } from 'mime-types';
-import OpenAI from 'openai';
-import pdfParse from 'pdf-parse';
-
-interface parseAndQueryFilterOpenAIArguments {
-  file: File;
-  prompt: string;
-  token: JWT;
-  modelId: string;
-  maxLength?: number;
-  user: Session['user'];
->>>>>>> 99b691ef
+    user: Session['user'];
 }
 
 async function summarizeChunk(
@@ -48,10 +31,7 @@
   modelId: string,
   prompt: string,
   chunk: string,
-<<<<<<< HEAD
-=======
   user: Session['user'],
->>>>>>> 99b691ef
 ): Promise<string> {
   const summaryPrompt: string = `Summarize the following text with relevance to the prompt, but keep enough details to maintain the tone, character, and content of the original. If nothing is relevant, then return an empty string:\n\n\`\`\`prompt\n${prompt}\`\`\`\n\n\`\`\`text\n${chunk}\n\`\`\``;
   const chunkSummary = await azureOpenai.chat.completions.create({
@@ -82,30 +62,19 @@
   return typedChunkSummary?.choices?.[0]?.message?.content?.trim() ?? '';
 }
 
-<<<<<<< HEAD
 export async function parseAndQueryFileOpenAI(
-  {file, prompt, token, modelId, maxLength = 6000, stream = true}: parseAndQueryFilterOpenAIArguments
+  {
+    file,
+    prompt,
+    token,
+    modelId,
+    maxLength = 6000,
+    stream = true,
+    user
+  }: parseAndQueryFilterOpenAIArguments
 ): Promise<ReadableStream<any> | string> {
     const fileContent = await loadDocument(file);
     let chunks: string[] = splitIntoChunks(fileContent);
-
-    const openAIArgs: any = {
-        baseURL: `${OPENAI_API_HOST}/${APIM_CHAT_ENDPONT}/deployments/${modelId}`,
-        defaultQuery: { "api-version": OPENAI_API_VERSION },
-        defaultHeaders: {
-            "Content-Type": "application/json",
-            Authorization: `Bearer ${token.accessToken}`,
-=======
-export async function parseAndQueryFileOpenAI({
-  file,
-  prompt,
-  token,
-  modelId,
-  maxLength = 6000,
-  user,
-}: parseAndQueryFilterOpenAIArguments): Promise<ReadableStream<any>> {
-  const fileContent = await loadDocument(file);
-  let chunks: string[] = splitIntoChunks(fileContent);
 
   const openAIArgs: any = {
     baseURL: `${OPENAI_API_HOST}/${APIM_CHAT_ENDPONT}/deployments/${modelId}`,
@@ -130,7 +99,6 @@
         (error) => {
           console.error(error);
           return null;
->>>>>>> 99b691ef
         },
       ),
     );
@@ -146,38 +114,6 @@
       batchSummary += summary + ' ';
     }
 
-<<<<<<< HEAD
-    const finalPrompt: string = `${combinedSummary}\n\nUser prompt: ${prompt}`;
-
-    const response = await azureOpenai.chat.completions.create({
-        model: modelId,
-        messages: [
-            {
-                role: "system",
-                content: "You are a document analyzer AI Assistant. You perform all tasks the user requests of you, careful to make sure you are responding to the spirit and intentions behind their request. You make it clear how your responses relate to the base text that you are processing and provide your responses in markdown format when special formatting is necessary. Understand that you are analyzing text that you have previously summarized, so make sure your response is an amalgamation of your impressions over each chunk. Follow all user instructions on formatting but if none are provided make your response well structured, taking advantage of markdown formatting. Finally, make sure your final analysis is coherent and not just a listing out of details unless that's what the user specifically asks for."
-            },
-            {
-                role: "user",
-                content: finalPrompt
-            }
-        ] as OpenAI.Chat.Completions.ChatCompletionMessageParam[],
-        temperature: 0.1,
-        max_tokens: null,
-        stream: stream, // Use the stream parameter here
-    });
-
-    if (stream) {
-        // @ts-ignore
-        const streamResponse: ReadableStream<any> = OpenAIStream(response);
-        return streamResponse;
-    } else {
-        const completionText = (response as ChatCompletion).choices[0].message.content;
-        if (!completionText) {
-            throw new Error(`Empty response returned from API! ${JSON.stringify(response)}`)
-        }
-        return completionText;
-    }
-=======
     combinedSummary += batchSummary;
     chunks = chunks.slice(validSummaries.length);
   }
@@ -199,16 +135,24 @@
     ],
     temperature: 0.1,
     max_tokens: null,
-    stream: true,
+    stream: stream, // Use the stream parameter here
     user: JSON.stringify(user),
     file_upload: true,
   } as OpenAI.Chat.Completions.ChatCompletionCreateParams & {
     file_upload: boolean;
   });
 
-  const stream: ReadableStream<any> = OpenAIStream(response as any);
-  return stream;
->>>>>>> 99b691ef
+  if (stream) {
+        // @ts-ignore
+        const streamResponse: ReadableStream<any> = OpenAIStream(response as any);
+        return streamResponse;
+    } else {
+        const completionText = (response as ChatCompletion).choices[0].message.content;
+        if (!completionText) {
+            throw new Error(`Empty response returned from API! ${JSON.stringify(response)}`)
+        }
+        return completionText;
+    }
 }
 
 function splitIntoChunks(text: string, chunkSize: number = 6000): string[] {
