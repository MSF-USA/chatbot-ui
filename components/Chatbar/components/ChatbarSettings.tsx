import {IconFileExport, IconSettings, IconUser} from '@tabler/icons-react';
import { useContext, useState } from 'react';
import { Transition } from '@headlessui/react';

import { useTranslation } from 'next-i18next';

import HomeContext from '@/pages/api/home/home.context';

import { SettingDialog } from '@/components/Settings/SettingDialog';

import { Import } from '../../Settings/Import';
import { Key } from '../../Settings/Key';
import { SidebarButton } from '../../Sidebar/SidebarButton';
import ChatbarContext from '../Chatbar.context';
import { PluginKeys } from './PluginKeys';
import {OPENAI_API_HOST_TYPE} from "@/utils/app/const";
import { Session } from 'inspector';

export const ChatbarSettings = () => {
  const { t } = useTranslation('sidebar');
  const [isSettingDialogOpen, setIsSettingDialog] = useState<boolean>(false);

  const {
    state: {
      user,
      apiKey,
      lightMode,
      serverSideApiKeyIsSet,
      serverSidePluginKeysSet,
      conversations,
    },
    dispatch: homeDispatch,
  } = useContext(HomeContext);

  const {
    handleApiKeyChange,
  } = useContext(ChatbarContext);

  const getInitials = (name: string) => {
    const cleanName = name.replace(/\(.*?\)/g, '').replace(/[^a-zA-Z\s]/g, '').replace(/\s+/g, ' ').trim();
    const names = cleanName.split(' ');
    const firstInitial = names[0] ? names[0][0].toUpperCase() : '';
    const lastInitial = names.length > 1 ? names[names.length - 1][0].toUpperCase() : '';
    return firstInitial + lastInitial;
  };

  return (
    <div className="flex flex-col items-center space-y-1 border-t border-black dark:border-white/20 pt-1 text-sm">
      <SidebarButton
<<<<<<< HEAD
        text={user != undefined ? user.displayName : t('Settings')}
        icon={
          !user
              ? <IconSettings size={18} />
              : <IconUser size={18}/>
        }
=======
        text={t('Settings')}
        icon={user?.displayName != undefined ?
            <div
              className="rounded-full bg-[#D7211E] h-10 w-10 flex items-center justify-center dark:text-white text-black"
              style={{ fontSize: '16px' }}
            >
              {getInitials(user.displayName)}
            </div> : <IconSettings size={18} />}
>>>>>>> 41182670
        onClick={() => setIsSettingDialog(true)}
      />

      {!serverSideApiKeyIsSet && OPENAI_API_HOST_TYPE !== 'apim' ? (
        <Key apiKey={apiKey} onApiKeyChange={handleApiKeyChange} />
      ) : null}

      {/* {!serverSidePluginKeysSet ? <PluginKeys /> : null} */}

      <Transition
        show={isSettingDialogOpen}
        as="div"
        className="absolute inset-0 overflow-hidden z-10"
        enter="transition-opacity ease-out duration-400"
        enterFrom="opacity-0"
        enterTo="opacity-100"
        leave="transition-opacity ease-in duration-400"
        leaveFrom="opacity-100"
        leaveTo="opacity-0"
      >
        <SettingDialog
          open={isSettingDialogOpen}
          onClose={() => {
            setIsSettingDialog(false);
          }}
          user={user}
        />
      </Transition>
    </div>
  );
};<|MERGE_RESOLUTION|>--- conflicted
+++ resolved
@@ -1,4 +1,4 @@
-import {IconFileExport, IconSettings, IconUser} from '@tabler/icons-react';
+import { IconFileExport, IconSettings } from '@tabler/icons-react';
 import { useContext, useState } from 'react';
 import { Transition } from '@headlessui/react';
 
@@ -47,14 +47,6 @@
   return (
     <div className="flex flex-col items-center space-y-1 border-t border-black dark:border-white/20 pt-1 text-sm">
       <SidebarButton
-<<<<<<< HEAD
-        text={user != undefined ? user.displayName : t('Settings')}
-        icon={
-          !user
-              ? <IconSettings size={18} />
-              : <IconUser size={18}/>
-        }
-=======
         text={t('Settings')}
         icon={user?.displayName != undefined ?
             <div
@@ -63,7 +55,6 @@
             >
               {getInitials(user.displayName)}
             </div> : <IconSettings size={18} />}
->>>>>>> 41182670
         onClick={() => setIsSettingDialog(true)}
       />
 
