--- conflicted
+++ resolved
@@ -1,8 +1,7 @@
-<<<<<<< HEAD
-import { 
-  IconSparkles, 
-  IconWorld, 
-  IconCode, 
+import {
+  IconSparkles,
+  IconWorld,
+  IconCode,
   IconInfoCircle,
   IconBolt,
   IconTool,
@@ -14,11 +13,6 @@
   IconX
 } from '@tabler/icons-react';
 import { FC, useContext, useState } from 'react';
-=======
-import { IconAlertCircle, IconExternalLink } from '@tabler/icons-react';
-import { FC, useContext } from 'react';
-
->>>>>>> 1d10481f
 import { useTranslation } from 'next-i18next';
 
 import { OpenAIModel, OpenAIModelID, OpenAIModels } from '@/types/openai';
@@ -43,12 +37,11 @@
   useAgent = false,
   onToggleAgent,
   temperature,
-  onChangeTemperature 
+  onChangeTemperature
 }) => {
   const modelConfig = OpenAIModels[model.id as OpenAIModelID];
-  const isGpt5 = model.id === OpenAIModelID.GPT_5;
-  const agentAvailable = !isGpt5; // Agents not available for GPT-5 yet
-  
+  const agentAvailable = Boolean(modelConfig?.agentId);
+
   return (
     <div
       className={`
@@ -98,17 +91,7 @@
               </span>
             )}
           </div>
-          
-          {/* GPT-5 Agent Notice */}
-          {isGpt5 && (
-            <div className="mb-3 p-2 bg-amber-50 dark:bg-amber-900/20 rounded-md">
-              <div className="flex items-start text-xs text-amber-700 dark:text-amber-300">
-                <IconAlertTriangle size={14} className="mr-1.5 mt-0.5 flex-shrink-0" />
-                <span>Agent services (web search, code interpreter) are not yet available for GPT-5</span>
-              </div>
-            </div>
-          )}
-          
+
           {/* Optional: Model description if available */}
           {modelConfig?.description && (
             <div className="text-xs text-gray-600 dark:text-gray-400">
@@ -218,13 +201,13 @@
       agentEnabled: true,
       agentId: OpenAIModels[model.id as OpenAIModelID]?.agentId
     } : model;
-    
+
+
     selectedConversation &&
-<<<<<<< HEAD
-    handleUpdateConversation(selectedConversation, {
-      key: 'model',
-      value: modelToUse,
-    });
+      handleUpdateConversation(selectedConversation, {
+        key: 'model',
+        value: modelToUse,
+      });
   };
 
   const handleToggleAgent = (modelId: string) => {
@@ -245,14 +228,6 @@
       key: 'model',
       value: modelToUse,
     });
-=======
-      handleUpdateConversation(selectedConversation, {
-        key: 'model',
-        value: models.find(
-          (model) => model.id === e.target.value,
-        ) as OpenAIModel,
-      });
->>>>>>> 1d10481f
   };
 
   // Filter out legacy models and the standalone agent model
@@ -264,8 +239,11 @@
   const selectedModelId = selectedConversation?.model?.id || defaultModelId;
   const isAgentSelected = selectedConversation?.model && OpenAIModels[selectedConversation.model.id as OpenAIModelID]?.isAgent;
 
+  // TODO: Add internationalization support for all hardcoded strings
+  // Currently missing i18n for: "Select AI Model", "Choose your AI model...",
+  // "Agent Ready", "Enable AI Agent", "Web search & code interpreter", etc.
+
   return (
-<<<<<<< HEAD
     <div className="w-full">
       {/* Header with close button */}
       <div className="flex justify-between items-start mb-6">
@@ -286,14 +264,14 @@
           </button>
         )}
       </div>
-      
+
       {/* Model Grid */}
       <div className="grid grid-cols-1 md:grid-cols-2 gap-4">
         {availableModels.map((model) => {
-          const isCurrentlySelected = selectedModelId === model.id || 
+          const isCurrentlySelected = selectedModelId === model.id ||
             (selectedConversation?.model?.name === model.name);
           const useAgent = isCurrentlySelected && selectedConversation?.model?.agentEnabled;
-          
+
           return (
             <ModelCard
               key={model.id}
@@ -303,7 +281,7 @@
               useAgent={useAgent}
               onToggleAgent={() => handleToggleAgent(model.id)}
               temperature={selectedConversation?.temperature}
-              onChangeTemperature={(temperature) => 
+              onChangeTemperature={(temperature) =>
                 selectedConversation && handleUpdateConversation(selectedConversation, {
                   key: 'temperature',
                   value: temperature,
@@ -313,55 +291,18 @@
           );
         })}
       </div>
-      
+
       {/* Info footer */}
       <div className="mt-6 text-xs text-gray-600 dark:text-gray-400">
         <div className="flex items-start">
           <IconInfoCircle size={16} className="mr-2 mt-0.5 flex-shrink-0" />
           <div>
             <p>
-              <strong>Agent Mode:</strong> Automatically uses tools like web search and code interpreter when needed. 
+              <strong>Agent Mode:</strong> Automatically uses tools like web search and code interpreter when needed.
               Temperature and other settings remain fixed for optimal tool performance.
             </p>
           </div>
-=======
-    <div className="flex flex-row items-center">
-      <div className="flex flex-col my-5 ml-7">
-        <div className="max-w-[210px] rounded-lg bg-[#F4F4F4] dark:bg-[#2F2F2F] pr-2 text-neutral-900 dark:text-white dark:hover:bg-[#171717] hover:bg-gray-300">
-          <select
-            className="cursor-pointer w-full bg-transparent p-2 text-neutral-900 dark:text-white border-none text-center"
-            placeholder={t('Select a model') || ''}
-            value={selectedConversation?.model?.id || defaultModelId}
-            onChange={handleChange}
-          >
-            {models.map((model: OpenAIModel) => {
-              const isLegacy =
-                OpenAIModels[model.id as OpenAIModelID]?.isLegacy;
-              return (
-                <option
-                  key={model.id}
-                  value={model.id}
-                  className={`dark:bg-[#212121] dark:text-white ${
-                    isLegacy
-                      ? 'italic font-light text-amber-700 dark:text-amber-500'
-                      : 'text-neutral-900'
-                  }`}
-                >
-                  {isLegacy ? `⚠️ ${model.name} (Legacy)` : model.name}
-                </option>
-              );
-            })}
-          </select>
->>>>>>> 1d10481f
-        </div>
-        {selectedConversation?.model &&
-          OpenAIModels[selectedConversation.model.id as OpenAIModelID]
-            ?.isLegacy && (
-            <div className="text-xs flex items-center mt-1 text-amber-700 dark:text-amber-500">
-              <IconAlertCircle size={14} className="mr-1" />
-              Legacy models may have limitations or reliability issues
-            </div>
-          )}
+        </div>
       </div>
     </div>
   );
