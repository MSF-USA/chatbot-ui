--- conflicted
+++ resolved
@@ -4,7 +4,6 @@
 import { useTranslation } from 'next-i18next';
 
 import { OpenAIModel } from '@/types/openai';
-
 
 import HomeContext from '@/pages/api/home/home.context';
 
@@ -28,35 +27,6 @@
   };
 
   return (
-<<<<<<< HEAD
-    <div className="flex flex-col">
-      <label className="mb-2 text-left text-neutral-700 dark:text-neutral-400">
-        {t('Model')}
-      </label>
-      <div className="w-full rounded-lg border border-neutral-200 bg-transparent pr-2 text-neutral-900 dark:border-neutral-600 dark:text-white">
-        <select
-          className="w-full bg-transparent p-2 text-neutral-900 dark:text-white"
-          placeholder={t('Select a model') || ''}
-          value={selectedConversation?.model?.id || defaultModelId}
-          onChange={handleChange}
-        >
-          {models.map((model) => (
-            <option
-              key={model.id}
-              value={model.id}
-              className={`text-neutral-900 dark:text-white dark:bg-[#343541] bg-white ${
-                  model.id === (selectedConversation?.model?.id || defaultModelId)
-                  ? "font-bold"
-                  : ""
-              }`}
-            >
-              {model.id === defaultModelId
-                ? `Default (${model.name})`
-                : model.name}
-            </option>
-          ))}
-        </select>
-=======
     <div className='flex flex-row items-center'>
       <div className="flex flex-col my-5 ml-7">
         <div className="max-w-[210px] rounded-lg bg-[#F4F4F4] dark:bg-[#2F2F2F] pr-2 text-neutral-900 dark:text-white dark:hover:bg-[#171717] hover:bg-gray-300">
@@ -77,7 +47,6 @@
             ))}
           </select>
         </div>
->>>>>>> 3dac0a96
       </div>
 
       {/* <div className="w-full mt-3 text-left text-neutral-700 dark:text-neutral-400 flex items-center">
