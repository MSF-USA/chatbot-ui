import {
  IconLanguage,
  IconLoader2,
  IconRobot,
  IconSearch,
  IconSettings,
} from '@tabler/icons-react';
import {
  FC,
  KeyboardEvent,
  MouseEvent,
  useEffect,
  useRef,
  useState,
} from 'react';

<<<<<<< HEAD
import { Conversation, Message } from '@/types/chat';
import { Citation } from '@/types/rag';

=======
>>>>>>> 1d10481f
import { useSmoothStreaming } from '@/hooks/useSmoothStreaming';

import { getAutonym } from '@/utils/app/locales';

import { Conversation, Message } from '@/types/chat';
import { Citation } from '@/types/rag';

import { AgentResponsePanel } from '@/components/Chat/AgentResponsePanel';
import AudioPlayer from '@/components/Chat/AudioPlayer';
import { AssistantMessageActionButtons } from '@/components/Chat/ChatMessages/AssistantMessageActionButtons';
import { CitationList } from '@/components/Chat/Citations/CitationList';
import { CitationMarkdown } from '@/components/Markdown/CitationMarkdown';
import { CodeBlock } from '@/components/Markdown/CodeBlock';
import { MemoizedReactMarkdown } from '@/components/Markdown/MemoizedReactMarkdown';

import { useStreamingSettings } from '@/context/StreamingSettingsContext';
import rehypeMathjax from 'rehype-mathjax';
import remarkGfm from 'remark-gfm';
import remarkMath from 'remark-math';

interface AssistantMessageProps {
  content: string;
<<<<<<< HEAD
  message?: Message;
  copyOnClick: (event: MouseEvent<any>) => void;
=======
  copyOnClick: (content: string) => void;
>>>>>>> 1d10481f
  messageIsStreaming: boolean;
  messageIndex: number;
  selectedConversation: Conversation;
  messageCopied: boolean;
  message?: Message;
}

export const AssistantMessage: FC<AssistantMessageProps> = ({
  content,
  message,
  copyOnClick,
  messageIsStreaming,
  messageIndex,
  selectedConversation,
  messageCopied,
  message,
}) => {
  const [displayContent, setDisplayContent] = useState('');
  const [citations, setCitations] = useState<Citation[]>([]);
  const [isGeneratingAudio, setIsGeneratingAudio] = useState<boolean>(false);
  const [audioUrl, setAudioUrl] = useState<string | null>(null);
  const [loadingMessage, setLoadingMessage] = useState<string | null>(null);
  const [remarkPlugins, setRemarkPlugins] = useState<any[]>([remarkGfm]);
  const [showStreamingSettings, setShowStreamingSettings] =
    useState<boolean>(false);
  const [isTranslating, setIsTranslating] = useState<boolean>(false);
  const [translations, setTranslations] = useState<Record<string, string>>({});
  const [currentLanguage, setCurrentLanguage] = useState<string | null>(null);
  const [showTranslationDropdown, setShowTranslationDropdown] =
    useState<boolean>(false);
  const [searchQuery, setSearchQuery] = useState<string>('');
  const [selectedIndex, setSelectedIndex] = useState<number>(-1);
  const translationDropdownRef = useRef<HTMLDivElement>(null);
  const searchInputRef = useRef<HTMLInputElement>(null);

  // Extensible action states for future actions
  // This can be expanded by adding new action types and their corresponding states
  const [actionStates] = useState<
    Record<string, { active: boolean; message: string }>
  >({
    // Example for future actions:
    // 'summarize': { active: false, message: 'Summarizing...' },
    // 'explain': { active: false, message: 'Explaining...' },
  });

  // Get streaming settings from context
  const { settings, updateSettings } = useStreamingSettings();

  const citationsProcessed = useRef(false);
  const processingAttempts = useRef(0);

  // Use smooth streaming hook for animated text display
  const smoothContent = useSmoothStreaming({
    isStreaming: messageIsStreaming,
    content: displayContent,
    charsPerFrame: settings.charsPerFrame,
    frameDelay: settings.frameDelay,
    enabled: settings.smoothStreamingEnabled,
  });

  // Clean up resources when component unmounts
  useEffect(() => {
    return () => {
      if (audioUrl) {
        URL.revokeObjectURL(audioUrl);
      }
    };
  }, [audioUrl]);

  useEffect(() => {
    const processContent = () => {
      let mainContent = content;
      let citationsData: Citation[] = [];
      let extractionMethod = 'none';

      // First check if citations are in the message object
      if (message?.citations && message.citations.length > 0) {
        extractionMethod = 'message';
        citationsData = message.citations;
      }
      // Then check for the newer metadata format
      else {
        const metadataMatch = content.match(/\n\n<<<METADATA_START>>>(.*?)<<<METADATA_END>>>/s);
        if (metadataMatch) {
          extractionMethod = 'metadata';
          mainContent = content.replace(/\n\n<<<METADATA_START>>>.*?<<<METADATA_END>>>/s, '');
          
          try {
            const parsedData = JSON.parse(metadataMatch[1]);
            if (parsedData.citations) {
              // Deduplicate citations by URL or title
              const uniqueCitationsMap = new Map();
              parsedData.citations.forEach((citation: Citation) => {
                const key = citation.url || citation.title;
                if (key && !uniqueCitationsMap.has(key)) {
                  uniqueCitationsMap.set(key, citation);
                }
              });
              citationsData = Array.from(uniqueCitationsMap.values());
            }
          } catch (error) {
            // Silently ignore parsing errors
          }
        }
      // Next try the legacy JSON detection at the end
      else if (!messageIsStreaming) {
        // Only try legacy JSON parsing when not streaming to avoid partial JSON
        const jsonMatch = content.match(/(\{[\s\S]*\})$/);
        if (jsonMatch) {
          const jsonStr = jsonMatch[1].trim();
          // Validate JSON structure before parsing
          if (jsonStr.startsWith('{') && jsonStr.endsWith('}')) {
            const openBraces = (jsonStr.match(/{/g) || []).length;
            const closeBraces = (jsonStr.match(/}/g) || []).length;
            
            if (openBraces === closeBraces) {
              extractionMethod = 'regex';
              mainContent = content.slice(0, -jsonMatch[1].length).trim();
              try {
                const parsedData = JSON.parse(jsonStr);
                if (parsedData.citations) {
                  // Deduplicate citations by URL or title
                  const uniqueCitationsMap = new Map();
                  parsedData.citations.forEach((citation: Citation) => {
                    const key = citation.url || citation.title;
                    if (key && !uniqueCitationsMap.has(key)) {
                      uniqueCitationsMap.set(key, citation);
                    }
                  });
                  citationsData = Array.from(uniqueCitationsMap.values());
                }
              } catch (error) {
                // Silently ignore parsing errors
              }
            }
          }
        }
      }
      } // Close the outer else block

      // Check for message-stored citations in the conversation
      if (
        citationsData.length === 0 &&
        selectedConversation?.messages?.[messageIndex]?.citations &&
        selectedConversation.messages[messageIndex].citations!.length > 0
      ) {
        extractionMethod = 'message-stored';

        // Deduplicate citations by URL or title
        const uniqueCitationsMap = new Map();
        selectedConversation.messages[messageIndex].citations!.forEach(
          (citation: Citation) => {
            const key = citation.url || citation.title;
            if (key && !uniqueCitationsMap.has(key)) {
              uniqueCitationsMap.set(key, citation);
            }
          },
        );
        citationsData = Array.from(uniqueCitationsMap.values());
      }


      processingAttempts.current++;

      setDisplayContent(mainContent);
      if (mainContent.includes('```math')) {
        setRemarkPlugins([remarkGfm, [remarkMath, { singleDollar: false }]]);
      }
      setCitations(citationsData);
      citationsProcessed.current = true;
    };

    processContent();

    // If we're streaming, reprocess when streaming stops to catch final citations
    if (!messageIsStreaming && processingAttempts.current <= 2) {
      const timer = setTimeout(processContent, 500);
      return () => clearTimeout(timer);
    }
  }, [
    content,
    message,
    messageIsStreaming,
    messageIndex,
    selectedConversation?.messages,
  ]);

  // Determine what to display - when streaming, use the raw content with metadata stripped
  // When not streaming, use the processed content
  const displayContentWithoutCitations = messageIsStreaming
    ? content.replace(/\n\n<<<METADATA_START>>>.*?<<<METADATA_END>>>/s, '').split(/(\{[\s\S]*\})$/)[0]
    : displayContent;

  // Use the smooth content for display when streaming and smooth streaming is enabled
  // If translated content is available, use that instead of the original content
  const contentToDisplay =
    currentLanguage && translations[currentLanguage]
      ? translations[currentLanguage]
      : settings.smoothStreamingEnabled && messageIsStreaming
      ? smoothContent
      : displayContentWithoutCitations;

  const handleTTS = async () => {
    try {
      setIsGeneratingAudio(true);
      setLoadingMessage('Generating audio...');

      const response = await fetch('/api/v2/tts', {
        method: 'POST',
        headers: {
          'Content-Type': 'application/json',
        },
        body: JSON.stringify({ text: contentToDisplay }),
      });

      if (!response.ok) {
        throw new Error('TTS conversion failed');
      }

      setLoadingMessage('Processing audio...');
      const blob = await response.blob();
      const url = URL.createObjectURL(blob);
      setAudioUrl(url);
      setIsGeneratingAudio(false);
      setLoadingMessage(null);
    } catch (error) {
      console.error('Error in TTS:', error);
      setIsGeneratingAudio(false);
      setLoadingMessage('Error generating audio. Please try again.');
      setTimeout(() => setLoadingMessage(null), 3000); // Clear error message after 3 seconds
    }
  };

  // Close audio player and clean up resources
  const handleCloseAudio = () => {
    if (audioUrl) {
      URL.revokeObjectURL(audioUrl);
      setAudioUrl(null);
    }
  };

  const handleTranslate = async (targetLocale: string) => {
    try {
      // If we already have this translation, just switch to it
      if (translations[targetLocale]) {
        setCurrentLanguage(targetLocale);
        return;
      }

      setIsTranslating(true);
      setLoadingMessage('Translating...');

      const response = await fetch('/api/v2/translation', {
        method: 'POST',
        headers: {
          'Content-Type': 'application/json',
        },
        body: JSON.stringify({
          sourceText: displayContentWithoutCitations,
          targetLocale,
          modelId: selectedConversation.model?.id,
        }),
      });

      if (!response.ok) {
        throw new Error('Translation failed');
      }

      const data = await response.json();

      // Store the translation and set it as current
      setTranslations((prev) => ({
        ...prev,
        [targetLocale]: data.translatedText,
      }));
      setCurrentLanguage(targetLocale);

      setIsTranslating(false);
      setLoadingMessage(null);
    } catch (error) {
      console.error('Error in translation:', error);
      setIsTranslating(false);
      setLoadingMessage('Error translating text. Please try again.');
      setTimeout(() => setLoadingMessage(null), 3000); // Clear error message after 3 seconds
    }
  };

  // Function to switch back to original text
  const handleResetTranslation = () => {
    setCurrentLanguage(null);
    setShowTranslationDropdown(false);
  };

  // Filter available translations based on search query
  const getFilteredTranslations = () => {
    const availableOptions = Object.keys(translations);

    // Add original text option
    const allOptions = ['original', ...availableOptions];

    return allOptions.filter((option) => {
      if (option === 'original') {
        return 'original text'
          .toLowerCase()
          .includes(searchQuery.toLowerCase());
      }

      const autonym = getAutonym(option);
      return (
        option.toLowerCase().includes(searchQuery.toLowerCase()) ||
        autonym.toLowerCase().includes(searchQuery.toLowerCase())
      );
    });
  };

  // Handle keyboard events for translation dropdown navigation
  const handleTranslationKeyDown = (e: KeyboardEvent<HTMLDivElement>) => {
    if (!showTranslationDropdown) return;

    const filteredOptions = getFilteredTranslations();

    switch (e.key) {
      case 'Escape':
        e.preventDefault();
        if (searchQuery?.length > 0) {
          setSearchQuery('');
        } else {
          setShowTranslationDropdown(false);
        }
        break;
      case 'ArrowDown':
        e.preventDefault();
        setSelectedIndex((prev) =>
          prev < filteredOptions.length - 1 ? prev + 1 : prev,
        );
        break;
      case 'ArrowUp':
        e.preventDefault();
        setSelectedIndex((prev) => (prev > 0 ? prev - 1 : 0));
        break;
      case 'Enter':
        if (selectedIndex >= 0 && selectedIndex < filteredOptions.length) {
          const selected = filteredOptions[selectedIndex];
          if (selected === 'original') {
            handleResetTranslation();
          } else {
            setCurrentLanguage(selected);
            setShowTranslationDropdown(false);
          }
        }
        break;
    }
  };

  // Focus search input when dropdown opens
  useEffect(() => {
    if (showTranslationDropdown && searchInputRef.current) {
      searchInputRef.current.focus();
    }
  }, [showTranslationDropdown]);

  // Close dropdown when clicking outside
  useEffect(() => {
    const handleClickOutside = (event: MouseEvent) => {
      if (
        translationDropdownRef.current &&
        !translationDropdownRef.current.contains(event.target as Node)
      ) {
        setShowTranslationDropdown(false);
      }
    };

    if (showTranslationDropdown) {
      document.addEventListener('mousedown', handleClickOutside as any);
    }

    return () => {
      document.removeEventListener('mousedown', handleClickOutside as any);
    };
  }, [showTranslationDropdown]);

  // Reset search and selection when dropdown closes
  useEffect(() => {
    if (!showTranslationDropdown) {
      setSearchQuery('');
      setSelectedIndex(-1);
    }
  }, [showTranslationDropdown]);

  // Custom components for markdown processing
  const customMarkdownComponents = {
    code({
      node,
      inline,
      className,
      children,
      ...props
    }: {
      node: any;
      inline?: boolean;
      className?: string;
      children: React.ReactNode[];
      [key: string]: any;
    }) {
      if (children.length) {
        if (children[0] == '▍') {
          return <span className="animate-pulse cursor-default mt-1">▍</span>;
        }
      }

      const match = /language-(\w+)/.exec(className || '');

      return !inline ? (
        <CodeBlock
          key={Math.random()}
          language={(match && match[1]) || ''}
          value={String(children).replace(/\n$/, '')}
          {...props}
        />
      ) : (
        <code className={className} {...props}>
          {children}
        </code>
      );
    },
    table({ children }: { children: React.ReactNode }) {
      return (
        <div className="overflow-auto">
          <table className="border-collapse border border-black px-3 py-1 dark:border-white">
            {children}
          </table>
        </div>
      );
    },
    th({ children }: { children: React.ReactNode }) {
      return (
        <th className="break-words border border-black bg-gray-500 px-3 py-1 text-white dark:border-white">
          {children}
        </th>
      );
    },
    td({ children }: { children: React.ReactNode }) {
      return (
        <td className="break-words border border-black px-3 py-1 dark:border-white">
          {children}
        </td>
      );
    },
    p({
      children,
      ...props
    }: {
      children: React.ReactNode;
      [key: string]: any;
    }) {
      return <p {...props}>{children}</p>;
    },
  };

  return (
    <div className="relative m-auto flex p-4 text-base md:max-w-2xl md:gap-6 md:py-6 lg:max-w-2xl lg:px-0 xl:max-w-3xl">
      <div className="min-w-[40px] text-right font-bold">
        <IconRobot size={30} />
      </div>

      <div className="prose mt-[-2px] w-full dark:prose-invert">
        {loadingMessage && (
          <div className="text-sm text-gray-500 dark:text-gray-400 mb-2 animate-pulse">
            {loadingMessage}
          </div>
        )}

        <div className="flex flex-col">
          <div className="flex-1 overflow-hidden">
<<<<<<< HEAD
            <CitationMarkdown
              className="prose dark:prose-invert flex-1"
              conversation={selectedConversation}
              citations={citations}
              remarkPlugins={remarkPlugins}
              rehypePlugins={[rehypeMathjax]}
              components={customMarkdownComponents}
            >
              {contentToDisplay}
            </CitationMarkdown>
            {/* Add streaming indicator at the end if content is streaming */}
            {messageIsStreaming && contentToDisplay.length > 0 && (
              <StreamingIndicator />
=======
            {selectedConversation?.bot ? (
              <>
                <CitationMarkdown
                  className="prose dark:prose-invert flex-1"
                  conversation={selectedConversation}
                  citations={citations}
                  remarkPlugins={remarkPlugins}
                  rehypePlugins={[rehypeMathjax]}
                  components={customMarkdownComponents}
                >
                  {contentToDisplay}
                </CitationMarkdown>
              </>
            ) : (
              <>
                <MemoizedReactMarkdown
                  className="prose dark:prose-invert flex-1"
                  remarkPlugins={remarkPlugins}
                  rehypePlugins={[rehypeMathjax]}
                  components={customMarkdownComponents}
                >
                  {contentToDisplay}
                </MemoizedReactMarkdown>
              </>
>>>>>>> 1d10481f
            )}

            {/* Extensible action indicator - shows when any action is in progress */}
            {(isTranslating ||
              isGeneratingAudio ||
              Object.values(actionStates).some((state) => state.active)) && (
              <span className="inline-flex items-center ml-2 text-gray-500 dark:text-gray-400 text-sm">
                <IconLoader2 size={16} className="animate-spin mr-1" />
                <span className="animate-pulse">
                  {isTranslating
                    ? 'Translating...'
                    : isGeneratingAudio
                    ? 'Generating audio...'
                    : Object.entries(actionStates).find(
                        ([_, state]) => state.active,
                      )?.[1].message || 'Processing...'}
                </span>
              </span>
            )}
          </div>

          {/* Action buttons at the bottom of the message */}
          <AssistantMessageActionButtons
            messageCopied={messageCopied}
            copyOnClick={() =>
              copyOnClick(
                currentLanguage
                  ? translations[currentLanguage]
                  : displayContent,
              )
            }
            isGeneratingAudio={isGeneratingAudio}
            audioUrl={audioUrl}
            handleTTS={handleTTS}
            handleCloseAudio={handleCloseAudio}
            messageIsStreaming={messageIsStreaming}
            showStreamingSettings={showStreamingSettings}
            setShowStreamingSettings={setShowStreamingSettings}
            onTranslate={handleTranslate}
            isTranslating={isTranslating}
          />

          {/* Streaming Settings Modal */}
          {showStreamingSettings && (
            <div className="mt-3 p-4 bg-gray-100 dark:bg-gray-800 rounded-lg text-sm shadow-md border border-gray-200 dark:border-gray-700 transition-all">
              <h4 className="font-medium mb-3 text-gray-700 dark:text-gray-300 flex items-center">
                <IconSettings size={16} className="mr-2" />
                Text Streaming Settings
              </h4>
              <div className="space-y-4">
                <div className="flex items-center justify-between">
                  <label className="cursor-pointer text-gray-700 dark:text-gray-300 flex items-center">
                    <span>Smooth streaming</span>
                    <div className="relative inline-block w-10 h-5 ml-2">
                      <input
                        type="checkbox"
                        className="opacity-0 w-0 h-0"
                        checked={settings.smoothStreamingEnabled}
                        onChange={(e) =>
                          updateSettings({
                            smoothStreamingEnabled: e.target.checked,
                          })
                        }
                      />
                      <span
                        className={`absolute cursor-pointer inset-0 rounded-full transition-all duration-300 ${
                          settings.smoothStreamingEnabled
                            ? 'bg-blue-500 dark:bg-blue-600'
                            : 'bg-gray-300 dark:bg-gray-600'
                        }`}
                      >
                        <span
                          className={`absolute w-4 h-4 bg-white rounded-full transition-transform duration-300 transform ${
                            settings.smoothStreamingEnabled
                              ? 'translate-x-5'
                              : 'translate-x-0.5'
                          } top-0.5 left-0`}
                        ></span>
                      </span>
                    </div>
                  </label>
                </div>

                <div>
                  <label className="block mb-2 text-gray-700 dark:text-gray-300 flex items-center">
                    <span>Speed (characters per frame)</span>
                    <span className="text-xs font-medium ml-2 px-2 py-0.5 bg-gray-200 dark:bg-gray-700 rounded-full">
                      {settings.charsPerFrame}
                    </span>
                  </label>
                  <input
                    type="range"
                    min="1"
                    max="10"
                    value={settings.charsPerFrame}
                    onChange={(e) =>
                      updateSettings({
                        charsPerFrame: parseInt(e.target.value),
                      })
                    }
                    className={`w-full h-2 rounded-lg appearance-none cursor-pointer ${
                      settings.smoothStreamingEnabled
                        ? 'bg-gray-300 dark:bg-gray-600'
                        : 'bg-gray-200 dark:bg-gray-700 opacity-50'
                    }`}
                    disabled={!settings.smoothStreamingEnabled}
                  />
                  <div className="text-xs text-gray-500 dark:text-gray-400 mt-1 flex justify-between">
                    <span>Slower</span>
                    <span>Faster</span>
                  </div>
                </div>

                <div>
                  <label className="block mb-2 text-gray-700 dark:text-gray-300 flex items-center">
                    <span>Delay between frames (ms)</span>
                    <span className="text-xs font-medium ml-2 px-2 py-0.5 bg-gray-200 dark:bg-gray-700 rounded-full">
                      {settings.frameDelay}ms
                    </span>
                  </label>
                  <input
                    type="range"
                    min="5"
                    max="50"
                    step="5"
                    value={settings.frameDelay}
                    onChange={(e) =>
                      updateSettings({ frameDelay: parseInt(e.target.value) })
                    }
                    className={`w-full h-2 rounded-lg appearance-none cursor-pointer ${
                      settings.smoothStreamingEnabled
                        ? 'bg-gray-300 dark:bg-gray-600'
                        : 'bg-gray-200 dark:bg-gray-700 opacity-50'
                    }`}
                    disabled={!settings.smoothStreamingEnabled}
                  />
                  <div className="text-xs text-gray-500 dark:text-gray-400 mt-1 flex justify-between">
                    <span>Faster</span>
                    <span>Slower</span>
                  </div>
                </div>
              </div>
            </div>
          )}

          {audioUrl && (
            <AudioPlayer audioUrl={audioUrl} onClose={handleCloseAudio} />
          )}

          {/* Translation indicator */}
          {(currentLanguage || Object.keys(translations).length > 0) && (
            <div className="mb-2 flex items-center text-sm text-gray-500 dark:text-gray-400">
              <IconLanguage size={16} className="mr-1" />
              <span className="mr-2">
                {currentLanguage
                  ? `${getAutonym(currentLanguage)}`
                  : 'Original text'}
              </span>

              {/* Translation selector dropdown */}
              <div className="relative inline-block">
                <button
                  className="text-blue-500 hover:text-blue-700 dark:text-blue-400 dark:hover:text-blue-300 underline text-xs"
                  onClick={(e) => {
                    e.preventDefault();
                    e.stopPropagation();
                    setShowTranslationDropdown(!showTranslationDropdown);
                  }}
                >
                  Change
                </button>

                {showTranslationDropdown && (
                  <div
                    ref={translationDropdownRef}
                    className="absolute left-0 bottom-full mb-2 w-64 bg-white dark:bg-gray-800 rounded-md shadow-lg z-10 max-h-80 overflow-hidden flex flex-col"
                    onKeyDown={handleTranslationKeyDown}
                  >
                    {/* Search input */}
                    <div className="p-2 border-b border-gray-200 dark:border-gray-700 sticky top-0 bg-white dark:bg-gray-800">
                      <div className="relative">
                        <div className="absolute inset-y-0 left-0 pl-3 flex items-center pointer-events-none">
                          <IconSearch size={16} className="text-gray-400" />
                        </div>
                        <input
                          ref={searchInputRef}
                          type="text"
                          className="block w-full pl-10 pr-3 py-2 border border-gray-300 dark:border-gray-600 rounded-md leading-5 bg-white dark:bg-gray-700 text-gray-900 dark:text-gray-100 placeholder-gray-500 dark:placeholder-gray-400 focus:outline-none focus:ring-blue-500 focus:border-blue-500 sm:text-sm"
                          placeholder="Search languages..."
                          value={searchQuery}
                          onChange={(e) => {
                            setSearchQuery(e.target.value);
                            setSelectedIndex(-1);
                          }}
                        />
                      </div>
                    </div>

                    {/* Language list */}
                    <div className="overflow-y-auto">
                      {getFilteredTranslations().length > 0 ? (
                        <div className="py-1">
                          {getFilteredTranslations().map((option, index) => {
                            if (option === 'original') {
                              return (
                                <button
                                  key="original"
                                  className={`w-full text-left px-4 py-2 text-sm ${
                                    index === selectedIndex
                                      ? 'bg-blue-500 text-white dark:bg-blue-600'
                                      : currentLanguage === null
                                      ? 'bg-gray-100 dark:bg-gray-700 font-medium'
                                      : 'text-gray-700 dark:text-gray-200 hover:bg-gray-100 dark:hover:bg-gray-700'
                                  }`}
                                  onClick={() => {
                                    handleResetTranslation();
                                  }}
                                  onMouseEnter={() => setSelectedIndex(index)}
                                >
                                  Original text
                                </button>
                              );
                            } else {
                              return (
                                <button
                                  key={option}
                                  className={`w-full text-left px-4 py-2 text-sm ${
                                    index === selectedIndex
                                      ? 'bg-blue-500 text-white dark:bg-blue-600'
                                      : currentLanguage === option
                                      ? 'bg-gray-100 dark:bg-gray-700 font-medium'
                                      : 'text-gray-700 dark:text-gray-200 hover:bg-gray-100 dark:hover:bg-gray-700'
                                  }`}
                                  onClick={() => {
                                    setCurrentLanguage(option);
                                    setShowTranslationDropdown(false);
                                  }}
                                  onMouseEnter={() => setSelectedIndex(index)}
                                >
                                  <span className="font-medium">
                                    {getAutonym(option)}
                                  </span>
                                  <span className="ml-2 text-xs opacity-70">
                                    {option}
                                  </span>
                                </button>
                              );
                            }
                          })}
                        </div>
                      ) : (
                        <div className="py-3 px-4 text-sm text-gray-500 dark:text-gray-400 text-center">
                          No languages found
                        </div>
                      )}
                    </div>
                  </div>
                )}
              </div>
            </div>
          )}
        </div>

        {citations.length > 0 && <CitationList citations={citations} />}

        {/* Agent Response Panel - Display agent-specific content if available */}
        {message?.agentResponse && (
          <div className="mt-4">
            <AgentResponsePanel
              message={message}
              agentResponse={message.agentResponse}
            />
          </div>
        )}
      </div>
    </div>
  );
};

export default AssistantMessage;<|MERGE_RESOLUTION|>--- conflicted
+++ resolved
@@ -14,12 +14,6 @@
   useState,
 } from 'react';
 
-<<<<<<< HEAD
-import { Conversation, Message } from '@/types/chat';
-import { Citation } from '@/types/rag';
-
-=======
->>>>>>> 1d10481f
 import { useSmoothStreaming } from '@/hooks/useSmoothStreaming';
 
 import { getAutonym } from '@/utils/app/locales';
@@ -42,12 +36,7 @@
 
 interface AssistantMessageProps {
   content: string;
-<<<<<<< HEAD
-  message?: Message;
-  copyOnClick: (event: MouseEvent<any>) => void;
-=======
   copyOnClick: (content: string) => void;
->>>>>>> 1d10481f
   messageIsStreaming: boolean;
   messageIndex: number;
   selectedConversation: Conversation;
@@ -63,7 +52,6 @@
   messageIndex,
   selectedConversation,
   messageCopied,
-  message,
 }) => {
   const [displayContent, setDisplayContent] = useState('');
   const [citations, setCitations] = useState<Citation[]>([]);
@@ -522,7 +510,6 @@
 
         <div className="flex flex-col">
           <div className="flex-1 overflow-hidden">
-<<<<<<< HEAD
             <CitationMarkdown
               className="prose dark:prose-invert flex-1"
               conversation={selectedConversation}
@@ -533,36 +520,6 @@
             >
               {contentToDisplay}
             </CitationMarkdown>
-            {/* Add streaming indicator at the end if content is streaming */}
-            {messageIsStreaming && contentToDisplay.length > 0 && (
-              <StreamingIndicator />
-=======
-            {selectedConversation?.bot ? (
-              <>
-                <CitationMarkdown
-                  className="prose dark:prose-invert flex-1"
-                  conversation={selectedConversation}
-                  citations={citations}
-                  remarkPlugins={remarkPlugins}
-                  rehypePlugins={[rehypeMathjax]}
-                  components={customMarkdownComponents}
-                >
-                  {contentToDisplay}
-                </CitationMarkdown>
-              </>
-            ) : (
-              <>
-                <MemoizedReactMarkdown
-                  className="prose dark:prose-invert flex-1"
-                  remarkPlugins={remarkPlugins}
-                  rehypePlugins={[rehypeMathjax]}
-                  components={customMarkdownComponents}
-                >
-                  {contentToDisplay}
-                </MemoizedReactMarkdown>
-              </>
->>>>>>> 1d10481f
-            )}
 
             {/* Extensible action indicator - shows when any action is in progress */}
             {(isTranslating ||
