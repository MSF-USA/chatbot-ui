import { IconArrowDown, IconRepeat } from '@tabler/icons-react';
import { useFlags } from 'launchdarkly-react-client-sdk';
import {
  Dispatch,
  KeyboardEvent,
  MutableRefObject,
  SetStateAction,
  useCallback,
  useContext,
  useEffect,
  useRef,
  useState,
} from 'react';

import { useTranslation } from 'next-i18next';

import {
  ChatInputSubmitTypes,
  FileMessageContent,
  FilePreview,
  ImageMessageContent,
  Message,
  MessageType,
  TextMessageContent,
  getChatMessageContent,
} from '@/types/chat';
import { Plugin } from '@/types/plugin';
import { Prompt } from '@/types/prompt';

import HomeContext from '@/pages/api/home/home.context';
<<<<<<< HEAD

import ChatDropdownWeb from '@/components/Chat/ChatInput/ChatDropdownWeb';
import ChatFileUploadPreviews from '@/components/Chat/ChatInput/ChatFileUploadPreviews';
import ChatInputFile from '@/components/Chat/ChatInput/ChatInputFile';
import ChatInputImage from '@/components/Chat/ChatInput/ChatInputImage';
import ChatInputImageCapture from '@/components/Chat/ChatInput/ChatInputImageCapture';
import ChatInputSubmitButton from '@/components/Chat/ChatInput/ChatInputSubmitButton';
import ChatInputTranslate from '@/components/Chat/ChatInput/ChatInputTranslate';
import ChatInputVoiceCapture from '@/components/Chat/ChatInput/ChatInputVoiceCapture';
import { onFileUpload } from '@/components/Chat/ChatInputEventHandlers/file-upload';

import { PromptList } from './PromptList';
import { VariableModal } from './VariableModal';
=======
import {PromptList} from './PromptList';
import {VariableModal} from './VariableModal';
import ChatInputImage from "@/components/Chat/ChatInput/ChatInputImage";
import ChatInputFile from "@/components/Chat/ChatInput/ChatInputFile";
import {onFileUpload} from "@/components/Chat/ChatInputEventHandlers/file-upload";
import ChatFileUploadPreviews from "@/components/Chat/ChatInput/ChatFileUploadPreviews";
import ChatInputImageCapture, { ChatInputImageCaptureRef } from "@/components/Chat/ChatInput/ChatInputImageCapture";
import ChatInputVoiceCapture from "@/components/Chat/ChatInput/ChatInputVoiceCapture";
import ChatInputSubmitButton from "@/components/Chat/ChatInput/ChatInputSubmitButton";
import ChatInputTranslate from "@/components/Chat/ChatInput/ChatInputTranslate";
import ChatDropdown from "@/components/Chat/ChatInput/Dropdown";
import ChatInputTranscribe from "@/components/Chat/ChatInput/ChatInputTranscribe";
>>>>>>> 495f0cb2

interface Props {
  onSend: (message: Message, plugin: Plugin | null) => void;
  onRegenerate: () => void;
  onScrollDownClick: () => void;
  stopConversationRef: MutableRefObject<boolean>;
  textareaRef: MutableRefObject<HTMLTextAreaElement | null>;
  showScrollDownButton: boolean;
  setFilePreviews: Dispatch<SetStateAction<FilePreview[]>>;
  filePreviews: FilePreview[];
}

export const ChatInput = ({
  onSend,
  onRegenerate,
  onScrollDownClick,
  stopConversationRef,
  textareaRef,
  showScrollDownButton,
  filePreviews,
  setFilePreviews,
}: Props) => {
  const { t } = useTranslation('chat');

  const {
    state: { selectedConversation, messageIsStreaming, prompts },

    dispatch: homeDispatch,
  } = useContext(HomeContext);

  const [textFieldValue, setTextFieldValue] = useState<string>('');
  const [imageFieldValue, setImageFieldValue] = useState<
    ImageMessageContent | ImageMessageContent[] | null
  >();
  const [fileFieldValue, setFileFieldValue] = useState<
    | FileMessageContent
    | FileMessageContent[]
    | ImageMessageContent
    | ImageMessageContent[]
    | null
  >(null);
  const [isTyping, setIsTyping] = useState<boolean>(false);
  const [showPromptList, setShowPromptList] = useState<boolean>(false);
  const [activePromptIndex, setActivePromptIndex] = useState<number>(0);
  const [promptInputValue, setPromptInputValue] = useState<string>('');
  const [variables, setVariables] = useState<string[]>([]);
  const [isModalVisible, setIsModalVisible] = useState<boolean>(false);
  const [showPluginSelect, setShowPluginSelect] = useState<boolean>(false);
  const [plugin, setPlugin] = useState<Plugin | null>(null);
  const [submitType, setSubmitType] = useState<ChatInputSubmitTypes>('text');
  const [placeholderText, setPlaceholderText] = useState('');
  const [isDragOver, setIsDragOver] = useState(false);
  const [uploadProgress, setUploadProgress] = useState<{
    [key: string]: number;
  }>({});
  const [isTranscribing, setIsTranscribing] = useState<boolean>(false);
  const {
    chatInputImageCapture,
    chatInputImage,
    chatInputFile,
    chatInputVoiceCapture,
    chatDropdownWeb,
    chatInputTranslation,
  } = useFlags();

  const promptListRef = useRef<HTMLUListElement | null>(null);
  const cameraRef = useRef<ChatInputImageCaptureRef>(null);

  const filteredPrompts: Prompt[] = prompts.filter((prompt) =>
    prompt.name.toLowerCase().includes(promptInputValue.toLowerCase()),
  );

  const handleChange = (e: React.ChangeEvent<HTMLTextAreaElement>) => {
    const value: string = e.target.value;
    const maxLength: number | undefined =
      selectedConversation?.model?.maxLength;

    if (maxLength && value.length > maxLength) {
      alert(
        t(
          `Message limit is {{maxLength}} characters. You have entered {{valueLength}} characters.`,
          { maxLength, valueLength: value.length },
        ),
      );
      return;
    }

    setTextFieldValue(value);
    updatePromptListVisibility(value);
  };

  const buildContent = () => {
    const wrapInArray = (value: any) =>
      Array.isArray(value) ? value : [value];

    if (submitType === 'text') {
      return textFieldValue;
    } else if (submitType === 'image') {
      const imageContents = imageFieldValue
        ? [...wrapInArray(imageFieldValue), ...wrapInArray(fileFieldValue)]
        : fileFieldValue
        ? [...wrapInArray(fileFieldValue)]
        : [];
      return [
        ...imageContents,
        { type: 'text', text: textFieldValue } as TextMessageContent,
      ];
    } else if (submitType === 'file' || submitType == 'multi-file') {
      const fileContents = fileFieldValue ? wrapInArray(fileFieldValue) : [];
      return [
        ...fileContents,
        { type: 'text', text: textFieldValue } as TextMessageContent,
      ];
    } else {
      throw new Error(`Invalid submit type for message: ${submitType}`);
    }
  };

  const handleSend = () => {
    if (messageIsStreaming) {
      if (filePreviews.length > 0) {
        setFilePreviews([]);
      }
      return;
    }
    const content:
      | string
      | TextMessageContent
      | (TextMessageContent | FileMessageContent)[]
      | (TextMessageContent | ImageMessageContent)[] = buildContent();

    if (!textFieldValue) {
      alert(t('Please enter a message'));
      return;
    }

    onSend(
      {
        role: 'user',
        content,
        messageType: submitType ?? 'text',
      },
      plugin,
    );
    setTextFieldValue('');
    setImageFieldValue(null);
    setFileFieldValue(null);
    setPlugin(null);
    setSubmitType('text');

    if (filePreviews.length > 0) {
      setFilePreviews([]);
    }

    if (window.innerWidth < 640 && textareaRef?.current) {
      textareaRef.current.blur();
    }
  };

  const handleStopConversation = () => {
    stopConversationRef.current = true;
    setTimeout(() => {
      stopConversationRef.current = false;
    }, 1000);
  };

  const isMobile = () => {
    const userAgent =
      typeof window.navigator === 'undefined' ? '' : navigator.userAgent;
    const mobileRegex =
      /Android|webOS|iPhone|iPad|iPod|BlackBerry|IEMobile|Opera Mini|Mobile|mobile|CriOS/i;
    return mobileRegex.test(userAgent);
  };

  const handleInitModal = () => {
    const selectedPrompt = filteredPrompts[activePromptIndex];
    if (selectedPrompt) {
      setTextFieldValue((prevTextFieldValue) => {
        const newContent = prevTextFieldValue?.replace(
          /\/\w*$/,
          selectedPrompt.content,
        );
        return newContent;
      });
      handlePromptSelect(selectedPrompt);
    }
    setShowPromptList(false);
  };

  const handleKeyDownInput = (
    key: string,
    event: KeyboardEvent<HTMLTextAreaElement>,
  ) => {
    if (
      key === 'Enter' &&
      !isTyping &&
      !isMobile() &&
      !event.shiftKey &&
      !event.ctrlKey
    ) {
      event.preventDefault();
      handleSend();
      if (submitType !== 'text') {
        setSubmitType('text');
      }
      if (filePreviews.length > 0) {
        setFilePreviews([]);
      }
    } else if (event.key === '/' && event.metaKey && submitType === 'text') {
      event.preventDefault();
      setShowPluginSelect(!showPluginSelect);
    }
  };

  const handleKeyDownPromptList = (
    event: KeyboardEvent<HTMLTextAreaElement>,
  ) => {
    switch (event.key) {
      case 'ArrowDown':
        event.preventDefault();
        setActivePromptIndex((prevIndex) =>
          prevIndex < prompts.length - 1 ? prevIndex + 1 : prevIndex,
        );
        break;
      case 'ArrowUp':
        event.preventDefault();
        setActivePromptIndex((prevIndex) =>
          prevIndex > 0 ? prevIndex - 1 : prevIndex,
        );
        break;
      case 'Tab':
        event.preventDefault();
        setActivePromptIndex((prevIndex) =>
          prevIndex < prompts.length - 1 ? prevIndex + 1 : 0,
        );
        break;
      case 'Enter':
        event.preventDefault();
        handleInitModal();
        if (submitType !== 'text') {
          setSubmitType('text');
        }
        if (filePreviews.length > 0) {
          setFilePreviews([]);
        }
        break;
      case 'Escape':
        event.preventDefault();
        setShowPromptList(false);
        break;
      default:
        setActivePromptIndex(0);
        break;
    }
  };

  const handleKeyDown = (e: KeyboardEvent<HTMLTextAreaElement>) => {
    if (showPromptList) {
      handleKeyDownPromptList(e);
    } else {
      // Handle cases when showPromptList is false
      handleKeyDownInput(e.key, e);
    }
  };

  const parseVariables = (content: string) => {
    const regex = /{{(.*?)}}/g;
    const foundVariables = [];
    let match;

    while ((match = regex.exec(content)) !== null) {
      foundVariables.push(match[1]);
    }

    return foundVariables;
  };

  const updatePromptListVisibility = useCallback((text: string) => {
    const match = /\/\w*$/.exec(text);

    if (match) {
      setShowPromptList(true);
      setPromptInputValue(match[0].slice(1));
    } else {
      setShowPromptList(false);
      setPromptInputValue('');
    }
  }, []);

  const handlePromptSelect = (prompt: Prompt) => {
    const parsedVariables = parseVariables(prompt.content);
    setVariables(parsedVariables);

    if (parsedVariables.length > 0) {
      setIsModalVisible(true);
    } else {
      setTextFieldValue((prevContent) => {
        const updatedContent = prevContent?.replace(/\/\w*$/, prompt.content);
        return updatedContent;
      });
      updatePromptListVisibility(prompt.content);
    }
  };

  const handleSubmit = (updatedVariables: string[]) => {
    const newContent = textFieldValue?.replace(
      /{{(.*?)}}/g,
      (match, variable) => {
        const index = variables.indexOf(variable);
        return updatedVariables[index];
      },
    );
    setTextFieldValue(newContent);

    setFilePreviews([]);

    if (textareaRef?.current) {
      textareaRef.current.focus();
    }
  };

  useEffect(() => {
    if (promptListRef.current) {
      promptListRef.current.scrollTop = activePromptIndex * 30;
    }
  }, [activePromptIndex]);

  useEffect(() => {
    if (textareaRef && textareaRef.current) {
      textareaRef.current.style.height = 'inherit';
      textareaRef.current.style.height = `${textareaRef.current?.scrollHeight}px`;
      textareaRef.current.style.overflow = `${
        textareaRef?.current?.scrollHeight > 400 ? 'auto' : 'hidden'
      }`;
    }
  }, [textFieldValue, textareaRef]);

  useEffect(() => {
    const handleOutsideClick = (e: MouseEvent) => {
      if (
        promptListRef.current &&
        !promptListRef.current.contains(e.target as Node)
      ) {
        setShowPromptList(false);
      }
    };

    window.addEventListener('click', handleOutsideClick);

    return () => {
      window.removeEventListener('click', handleOutsideClick);
    };
  }, []);

  useEffect(() => {
    const isMobile = window.innerWidth < 600;
<<<<<<< HEAD
    const fullPlaceholder =
      t('Message MSF AI Assistant here or type "/" to select a prompt...') ||
      '';
    const trimmedPlaceholder = isMobile
      ? fullPlaceholder.replace(' or type "/" to select a prompt', '')
      : fullPlaceholder;
=======
    const fullPlaceholder = t('chatInputPlaceholderFull') || '';
    const trimmedPlaceholder = isMobile ? t('chatInputPlaceholder') : fullPlaceholder;
>>>>>>> 495f0cb2
    setPlaceholderText(trimmedPlaceholder);
  }, [t]);

  const handleFiles = (files: FileList | File[]) => {
    const filesArray = Array.from(files);

    if (filesArray.length > 0) {
      onFileUpload(
        filesArray,
        setSubmitType,
        setFilePreviews,
        setFileFieldValue,
        setImageFieldValue,
        setUploadProgress,
      );
    }
  };

  const handleDragEnter = (e: React.DragEvent<HTMLDivElement>) => {
    e.preventDefault();
    e.stopPropagation();
    setIsDragOver(true);
  };

  const handleDragOver = (e: React.DragEvent<HTMLDivElement>) => {
    e.preventDefault();
    e.stopPropagation();
    setIsDragOver(true);
  };

  const handleDragLeave = (e: React.DragEvent<HTMLDivElement>) => {
    e.preventDefault();
    e.stopPropagation();
    setIsDragOver(false);
  };

  const handleDrop = (e: React.DragEvent<HTMLDivElement>) => {
    e.preventDefault();
    e.stopPropagation();
    setIsDragOver(false);

    if (e.dataTransfer.files && e.dataTransfer.files.length > 0) {
      const files = e.dataTransfer.files;
      handleFiles(files);
      try {
        e.dataTransfer.clearData();
      } catch (err: any) {
        // e.target.value = ""
      }
    }
  };

  const preventSubmission = (): boolean => {
    return isTranscribing || messageIsStreaming;
  };

  return (
    <div
      onDragEnter={handleDragEnter}
      onDragOver={handleDragOver}
      onDragLeave={handleDragLeave}
      onDrop={handleDrop}
      className="bg-white dark:bg-[#212121] border-t border-gray-200 dark:border-gray-700 dark:border-opacity-50"
    >
      {filePreviews.length > 0 && (
        <div className="px-4 py-2 max-h-52 overflow-y-auto">
          <div className="w-full flex justify-center items-center space-x-2">
            <ChatFileUploadPreviews
              filePreviews={filePreviews}
              setFilePreviews={setFilePreviews}
              setSubmitType={setSubmitType}
            />
          </div>
        </div>
      )}

      <div className={'flex justify-center'}>
        {!messageIsStreaming &&
          !filePreviews.length &&
          selectedConversation &&
          selectedConversation.messages.length > 0 && (
            <button
              className="max-h-52 overflow-y-auto flex items-center gap-3 mb-1 rounded border border-neutral-200 bg-white py-2 px-4 text-black hover:opacity-50 dark:border-neutral-600 dark:bg-[#212121] dark:text-white md:mb-1 md:mt-2"
              onClick={onRegenerate}
            >
              <IconRepeat size={16} /> {t('Regenerate response')}
            </button>
          )}
      </div>

      <div className="sticky bottom-0 items-center bg-white dark:bg-[#212121]">
        <div className="flex justify-center items-center space-x-2 px-2 md:px-4">
          {chatInputImageCapture && (
            <ChatInputImageCapture
              setFilePreviews={setFilePreviews}
              setSubmitType={setSubmitType}
              prompt={textFieldValue}
              setImageFieldValue={setFileFieldValue}
              setUploadProgress={setUploadProgress}
            />
          )}
          {chatInputImage && (
            <ChatInputImage
              setSubmitType={setSubmitType}
              prompt={textFieldValue}
              setFilePreviews={setFilePreviews}
              setFileFieldValue={setFileFieldValue}
              setUploadProgress={setUploadProgress}
            />
          )}
          {chatInputFile && (
            <ChatInputFile
              onFileUpload={onFileUpload}
              setSubmitType={setSubmitType}
              setFilePreviews={setFilePreviews}
              setFileFieldValue={setFileFieldValue}
              setImageFieldValue={setImageFieldValue}
              setUploadProgress={setUploadProgress}
            />
          )}

          {chatInputTranslation && (
            <ChatInputTranslate
              setTextFieldValue={setTextFieldValue}
              handleSend={handleSend}
            />
          )}

          {chatDropdownWeb && (
            <ChatDropdownWeb
              onFileUpload={onFileUpload}
              setSubmitType={setSubmitType}
              setFilePreviews={setFilePreviews}
              setFileFieldValue={setFileFieldValue}
              setImageFieldValue={setImageFieldValue}
              setUploadProgress={setUploadProgress}
              setTextFieldValue={setTextFieldValue}
              handleSend={handleSend}
            />
          )}

<<<<<<< HEAD
          <div className="relative mx-2 max-w-[900px] flex w-full flex-grow flex-col rounded-md border border-black/10 bg-white shadow-[0_0_10px_rgba(0,0,0,0.10)] dark:border-gray-900/50 dark:bg-[#40414F] dark:text-white dark:shadow-[0_0_15px_rgba(0,0,0,0.10)] sm:mx-4">
=======
        <ChatInputImageCapture
          ref={cameraRef}
          visible={false}
          setFilePreviews={setFilePreviews}
          setSubmitType={setSubmitType}
          prompt={textFieldValue}
          setImageFieldValue={setFileFieldValue}
          setUploadProgress={setUploadProgress}
        />

          <ChatInputFile
            onFileUpload={onFileUpload}
            setSubmitType={setSubmitType}
            setFilePreviews={setFilePreviews}
            setFileFieldValue={setFileFieldValue}
            setImageFieldValue={setImageFieldValue}
            setUploadProgress={setUploadProgress}
          />

          <ChatDropdown
            onFileUpload={onFileUpload}
            setSubmitType={setSubmitType}
            setFilePreviews={setFilePreviews}
            setFileFieldValue={setFileFieldValue}
            setImageFieldValue={setImageFieldValue}
            setUploadProgress={setUploadProgress}
            setTextFieldValue={setTextFieldValue}
            handleSend={handleSend}
            textFieldValue={textFieldValue}
            onCameraClick={() => {
              cameraRef.current?.triggerCamera();
            }}
          />

          <div
            className="relative mx-2 max-w-[900px] flex w-full flex-grow flex-col rounded-md border border-black/10 bg-white shadow-[0_0_10px_rgba(0,0,0,0.10)] dark:border-gray-900/50 dark:bg-[#40414F] dark:text-white dark:shadow-[0_0_15px_rgba(0,0,0,0.10)] sm:mx-4"
          >
>>>>>>> 495f0cb2
            <div className="absolute left-2 top-3">
              {chatInputVoiceCapture && (
                <ChatInputVoiceCapture
                  setTextFieldValue={setTextFieldValue}
                  setIsTranscribing={setIsTranscribing}
                />
              )}
            </div>

            <textarea
              ref={textareaRef}
              className={
                'm-0 w-full resize-none border-0 bg-transparent p-0 py-2 pr-8 pl-10 text-black dark:bg-transparent dark:text-white md:py-3 md:pl-10 lg:' +
                (isTranscribing ? ' animate-pulse' : '')
              }
              style={{
                resize: 'none',
                bottom: `${textareaRef?.current?.scrollHeight}px`,
                maxHeight: '400px',
                overflow: `${
                  textareaRef.current && textareaRef.current.scrollHeight > 400
                    ? 'auto'
                    : 'hidden'
                }`,
              }}
<<<<<<< HEAD
              placeholder={isTranscribing ? 'Transcribing...' : placeholderText}
              value={textFieldValue}
=======
              placeholder={isTranscribing ? t("transcribingChatPlaceholder") : placeholderText}
              value={
                textFieldValue
              }
>>>>>>> 495f0cb2
              rows={1}
              onCompositionStart={() => setIsTyping(true)}
              onCompositionEnd={() => setIsTyping(false)}
              onChange={handleChange}
              onKeyDown={handleKeyDown}
              disabled={preventSubmission()}
            />

            <div className="absolute right-2 top-2 rounded-sm p-1 text-neutral-800 opacity-60 hover:bg-neutral-200 hover:text-neutral-900 dark:bg-opacity-50 dark:text-neutral-100 dark:hover:text-neutral-200">
              <ChatInputSubmitButton
                messageIsStreaming={messageIsStreaming}
                isTranscribing={isTranscribing}
                handleSend={handleSend}
                handleStopConversation={handleStopConversation}
                preventSubmission={preventSubmission}
              />
            </div>

            {showScrollDownButton && (
              <div className="absolute bottom-12 right-0 lg:bottom-0 lg:-right-10">
                <button
                  className="flex h-7 w-7 items-center justify-center rounded-full bg-neutral-300 text-gray-800 shadow-md hover:shadow-lg focus:outline-none focus:ring-2 focus:ring-blue-500 dark:bg-gray-700 dark:text-neutral-200"
                  onClick={onScrollDownClick}
                >
                  <IconArrowDown size={18} />
                </button>
              </div>
            )}

            {showPromptList && filteredPrompts.length > 0 && (
              <div className="absolute bottom-12 w-full">
                <PromptList
                  activePromptIndex={activePromptIndex}
                  prompts={filteredPrompts}
                  onSelect={handleInitModal}
                  onMouseOver={setActivePromptIndex}
                  promptListRef={promptListRef}
                />
              </div>
            )}
          </div>

          {isModalVisible && (
            <VariableModal
              prompt={filteredPrompts[activePromptIndex]}
              variables={variables}
              onSubmit={handleSubmit}
              onClose={() => setIsModalVisible(false)}
            />
          )}
        </div>
      </div>
<<<<<<< HEAD
      <div className="px-3 pt-2 pb-3 text-center items-center text-[12px] text-black/50 dark:text-white/50 md:px-4 md:pt-3 md:pb-6">
        {t('MSF AI Assistant can make mistakes. Check important info.')}
=======
      <div
        className="px-3 pt-2 pb-3 text-center items-center text-[12px] text-black/50 dark:text-white/50 md:px-4 md:pt-3 md:pb-6">
        {t(
          "chatDisclaimer",
        )}
>>>>>>> 495f0cb2
      </div>
    </div>
  );
};<|MERGE_RESOLUTION|>--- conflicted
+++ resolved
@@ -1,5 +1,4 @@
 import { IconArrowDown, IconRepeat } from '@tabler/icons-react';
-import { useFlags } from 'launchdarkly-react-client-sdk';
 import {
   Dispatch,
   KeyboardEvent,
@@ -28,34 +27,22 @@
 import { Prompt } from '@/types/prompt';
 
 import HomeContext from '@/pages/api/home/home.context';
-<<<<<<< HEAD
-
-import ChatDropdownWeb from '@/components/Chat/ChatInput/ChatDropdownWeb';
+
 import ChatFileUploadPreviews from '@/components/Chat/ChatInput/ChatFileUploadPreviews';
 import ChatInputFile from '@/components/Chat/ChatInput/ChatInputFile';
 import ChatInputImage from '@/components/Chat/ChatInput/ChatInputImage';
-import ChatInputImageCapture from '@/components/Chat/ChatInput/ChatInputImageCapture';
+import ChatInputImageCapture, {
+  ChatInputImageCaptureRef,
+} from '@/components/Chat/ChatInput/ChatInputImageCapture';
 import ChatInputSubmitButton from '@/components/Chat/ChatInput/ChatInputSubmitButton';
+import ChatInputTranscribe from '@/components/Chat/ChatInput/ChatInputTranscribe';
 import ChatInputTranslate from '@/components/Chat/ChatInput/ChatInputTranslate';
 import ChatInputVoiceCapture from '@/components/Chat/ChatInput/ChatInputVoiceCapture';
+import ChatDropdown from '@/components/Chat/ChatInput/Dropdown';
 import { onFileUpload } from '@/components/Chat/ChatInputEventHandlers/file-upload';
 
 import { PromptList } from './PromptList';
 import { VariableModal } from './VariableModal';
-=======
-import {PromptList} from './PromptList';
-import {VariableModal} from './VariableModal';
-import ChatInputImage from "@/components/Chat/ChatInput/ChatInputImage";
-import ChatInputFile from "@/components/Chat/ChatInput/ChatInputFile";
-import {onFileUpload} from "@/components/Chat/ChatInputEventHandlers/file-upload";
-import ChatFileUploadPreviews from "@/components/Chat/ChatInput/ChatFileUploadPreviews";
-import ChatInputImageCapture, { ChatInputImageCaptureRef } from "@/components/Chat/ChatInput/ChatInputImageCapture";
-import ChatInputVoiceCapture from "@/components/Chat/ChatInput/ChatInputVoiceCapture";
-import ChatInputSubmitButton from "@/components/Chat/ChatInput/ChatInputSubmitButton";
-import ChatInputTranslate from "@/components/Chat/ChatInput/ChatInputTranslate";
-import ChatDropdown from "@/components/Chat/ChatInput/Dropdown";
-import ChatInputTranscribe from "@/components/Chat/ChatInput/ChatInputTranscribe";
->>>>>>> 495f0cb2
 
 interface Props {
   onSend: (message: Message, plugin: Plugin | null) => void;
@@ -112,14 +99,6 @@
     [key: string]: number;
   }>({});
   const [isTranscribing, setIsTranscribing] = useState<boolean>(false);
-  const {
-    chatInputImageCapture,
-    chatInputImage,
-    chatInputFile,
-    chatInputVoiceCapture,
-    chatDropdownWeb,
-    chatInputTranslation,
-  } = useFlags();
 
   const promptListRef = useRef<HTMLUListElement | null>(null);
   const cameraRef = useRef<ChatInputImageCaptureRef>(null);
@@ -412,17 +391,10 @@
 
   useEffect(() => {
     const isMobile = window.innerWidth < 600;
-<<<<<<< HEAD
-    const fullPlaceholder =
-      t('Message MSF AI Assistant here or type "/" to select a prompt...') ||
-      '';
+    const fullPlaceholder = t('chatInputPlaceholderFull') || '';
     const trimmedPlaceholder = isMobile
-      ? fullPlaceholder.replace(' or type "/" to select a prompt', '')
+      ? t('chatInputPlaceholder')
       : fullPlaceholder;
-=======
-    const fullPlaceholder = t('chatInputPlaceholderFull') || '';
-    const trimmedPlaceholder = isMobile ? t('chatInputPlaceholder') : fullPlaceholder;
->>>>>>> 495f0cb2
     setPlaceholderText(trimmedPlaceholder);
   }, [t]);
 
@@ -515,67 +487,15 @@
 
       <div className="sticky bottom-0 items-center bg-white dark:bg-[#212121]">
         <div className="flex justify-center items-center space-x-2 px-2 md:px-4">
-          {chatInputImageCapture && (
-            <ChatInputImageCapture
-              setFilePreviews={setFilePreviews}
-              setSubmitType={setSubmitType}
-              prompt={textFieldValue}
-              setImageFieldValue={setFileFieldValue}
-              setUploadProgress={setUploadProgress}
-            />
-          )}
-          {chatInputImage && (
-            <ChatInputImage
-              setSubmitType={setSubmitType}
-              prompt={textFieldValue}
-              setFilePreviews={setFilePreviews}
-              setFileFieldValue={setFileFieldValue}
-              setUploadProgress={setUploadProgress}
-            />
-          )}
-          {chatInputFile && (
-            <ChatInputFile
-              onFileUpload={onFileUpload}
-              setSubmitType={setSubmitType}
-              setFilePreviews={setFilePreviews}
-              setFileFieldValue={setFileFieldValue}
-              setImageFieldValue={setImageFieldValue}
-              setUploadProgress={setUploadProgress}
-            />
-          )}
-
-          {chatInputTranslation && (
-            <ChatInputTranslate
-              setTextFieldValue={setTextFieldValue}
-              handleSend={handleSend}
-            />
-          )}
-
-          {chatDropdownWeb && (
-            <ChatDropdownWeb
-              onFileUpload={onFileUpload}
-              setSubmitType={setSubmitType}
-              setFilePreviews={setFilePreviews}
-              setFileFieldValue={setFileFieldValue}
-              setImageFieldValue={setImageFieldValue}
-              setUploadProgress={setUploadProgress}
-              setTextFieldValue={setTextFieldValue}
-              handleSend={handleSend}
-            />
-          )}
-
-<<<<<<< HEAD
-          <div className="relative mx-2 max-w-[900px] flex w-full flex-grow flex-col rounded-md border border-black/10 bg-white shadow-[0_0_10px_rgba(0,0,0,0.10)] dark:border-gray-900/50 dark:bg-[#40414F] dark:text-white dark:shadow-[0_0_15px_rgba(0,0,0,0.10)] sm:mx-4">
-=======
-        <ChatInputImageCapture
-          ref={cameraRef}
-          visible={false}
-          setFilePreviews={setFilePreviews}
-          setSubmitType={setSubmitType}
-          prompt={textFieldValue}
-          setImageFieldValue={setFileFieldValue}
-          setUploadProgress={setUploadProgress}
-        />
+          <ChatInputImageCapture
+            ref={cameraRef}
+            visible={false}
+            setFilePreviews={setFilePreviews}
+            setSubmitType={setSubmitType}
+            prompt={textFieldValue}
+            setImageFieldValue={setFileFieldValue}
+            setUploadProgress={setUploadProgress}
+          />
 
           <ChatInputFile
             onFileUpload={onFileUpload}
@@ -601,17 +521,12 @@
             }}
           />
 
-          <div
-            className="relative mx-2 max-w-[900px] flex w-full flex-grow flex-col rounded-md border border-black/10 bg-white shadow-[0_0_10px_rgba(0,0,0,0.10)] dark:border-gray-900/50 dark:bg-[#40414F] dark:text-white dark:shadow-[0_0_15px_rgba(0,0,0,0.10)] sm:mx-4"
-          >
->>>>>>> 495f0cb2
+          <div className="relative mx-2 max-w-[900px] flex w-full flex-grow flex-col rounded-md border border-black/10 bg-white shadow-[0_0_10px_rgba(0,0,0,0.10)] dark:border-gray-900/50 dark:bg-[#40414F] dark:text-white dark:shadow-[0_0_15px_rgba(0,0,0,0.10)] sm:mx-4">
             <div className="absolute left-2 top-3">
-              {chatInputVoiceCapture && (
-                <ChatInputVoiceCapture
-                  setTextFieldValue={setTextFieldValue}
-                  setIsTranscribing={setIsTranscribing}
-                />
-              )}
+              <ChatInputVoiceCapture
+                setTextFieldValue={setTextFieldValue}
+                setIsTranscribing={setIsTranscribing}
+              />
             </div>
 
             <textarea
@@ -630,15 +545,12 @@
                     : 'hidden'
                 }`,
               }}
-<<<<<<< HEAD
-              placeholder={isTranscribing ? 'Transcribing...' : placeholderText}
+              placeholder={
+                isTranscribing
+                  ? t('transcribingChatPlaceholder')
+                  : placeholderText
+              }
               value={textFieldValue}
-=======
-              placeholder={isTranscribing ? t("transcribingChatPlaceholder") : placeholderText}
-              value={
-                textFieldValue
-              }
->>>>>>> 495f0cb2
               rows={1}
               onCompositionStart={() => setIsTyping(true)}
               onCompositionEnd={() => setIsTyping(false)}
@@ -691,16 +603,8 @@
           )}
         </div>
       </div>
-<<<<<<< HEAD
       <div className="px-3 pt-2 pb-3 text-center items-center text-[12px] text-black/50 dark:text-white/50 md:px-4 md:pt-3 md:pb-6">
-        {t('MSF AI Assistant can make mistakes. Check important info.')}
-=======
-      <div
-        className="px-3 pt-2 pb-3 text-center items-center text-[12px] text-black/50 dark:text-white/50 md:px-4 md:pt-3 md:pb-6">
-        {t(
-          "chatDisclaimer",
-        )}
->>>>>>> 495f0cb2
+        {t('chatDisclaimer')}
       </div>
     </div>
   );
