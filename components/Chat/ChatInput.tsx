--- conflicted
+++ resolved
@@ -499,19 +499,6 @@
 
       <div className="sticky bottom-0 items-center bg-white dark:bg-[#212121]">
         <div className="flex justify-center items-center space-x-2 px-2 md:px-4">
-<<<<<<< HEAD
-=======
-          <ChatInputImageCapture
-            ref={cameraRef}
-            visible={false}
-            setFilePreviews={setFilePreviews}
-            setSubmitType={setSubmitType}
-            prompt={textFieldValue}
-            setImageFieldValue={setFileFieldValue}
-            setUploadProgress={setUploadProgress}
-          />
->>>>>>> e7500942
-
           <ChatInputFile
             onFileUpload={onFileUpload}
             setSubmitType={setSubmitType}
