--- conflicted
+++ resolved
@@ -689,28 +689,6 @@
                     leaveFrom="opacity-100"
                     leaveTo="opacity-0"
                   >
-<<<<<<< HEAD
-                      <div className="flex flex-col mx-auto max-w-[300px] md:max-w-lg bg-white dark:bg-[#212121]">
-                        <div className="flex h-full flex-col space-y-4 rounded-lg border border-neutral-200 p-4 mt-5 dark:border-neutral-600 bg-white dark:bg-[#212121] text-black dark:text-white">
-                          <div className='flex justify-between items-center mb-5 text-black dark:text-white'>
-                              {t('AI Model Selection:')}
-                              <ModelSelect />
-                          </div>
-
-                          {/* <SystemPrompt
-                            conversation={selectedConversation}
-                            prompts={prompts}
-                            onChangePrompt={(prompt) =>
-                              handleUpdateConversation(selectedConversation, {
-                                key: 'prompt',
-                                value: prompt,
-                              })
-                            }
-                          /> */}
-                          {selectedConversation ? t('Temperature'): ''}
-                          {selectedConversation ? <TemperatureSlider
-                            // label={t('Temperature')}
-=======
                     <div
                       className="fixed inset-0 z-50 flex items-center justify-center"
                       onClick={handleClickOutside}
@@ -729,7 +707,6 @@
                         </div>
                         {selectedConversation ? (
                           <TemperatureSlider
->>>>>>> ccdb718f
                             temperature={selectedConversation?.temperature}
                             onChangeTemperature={(temperature) =>
                               handleUpdateConversation(selectedConversation, {
@@ -737,16 +714,10 @@
                                 value: temperature,
                               })
                             }
-<<<<<<< HEAD
-                          /> : <></>}
-                        </div>
-                      </div>
-=======
                           />
                         ) : <></>}
                       </div>
                     </div>
->>>>>>> ccdb718f
                   </Transition>
                 )}
 
