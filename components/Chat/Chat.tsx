import { Transition } from '@headlessui/react';
import {
  IconClearAll,
  IconExternalLink,
  IconInfoCircle,
  IconSettings,
} from '@tabler/icons-react';
import {
  MutableRefObject,
  memo,
  useCallback,
  useContext,
  useEffect,
  useRef,
  useState,
} from 'react';
import toast from 'react-hot-toast';

import { useTranslation } from 'next-i18next';
import Image from 'next/image';

import { getEndpoint } from '@/utils/app/api';
import {
  DEFAULT_SYSTEM_PROMPT,
  DEFAULT_TEMPERATURE,
  DEFAULT_USE_KNOWLEDGE_BASE,
} from '@/utils/app/const';
import { OPENAI_API_HOST_TYPE } from '@/utils/app/const';
import { saveConversation, saveConversations } from '@/utils/app/conversation';
import { throttle } from '@/utils/data/throttle';

import { getBotById } from '@/types/bots';
import {
  ChatBody,
  Conversation,
  FileMessageContent, FilePreview,
  Message,
  MessageType,
  TextMessageContent,
} from '@/types/chat';
import { Plugin } from '@/types/plugin';

import HomeContext from '@/pages/api/home/home.context';

import logo from '../../public/msf_logo2.png';
import { TemperatureSlider } from '../Settings/Temperature';
import Spinner from '../Spinner';
import { ChatInput } from './ChatInput';
import { ChatLoader } from './ChatLoader';
import { ErrorMessageDiv } from './ErrorMessageDiv';
import { MemoizedChatMessage } from './MemoizedChatMessage';
import { ModelSelect } from './ModelSelect';
import { suggestedPrompts } from './prompts';

import { debounce } from '@tanstack/virtual-core';
import Typewriter from 'typewriter-effect';
import {makeRequest} from "@/services/frontendChatServices";

interface Props {
  stopConversationRef: MutableRefObject<boolean>;
}

const getRandomPrompts = (
  num: number,
): { title: string; prompt: string; icon: React.ElementType | null }[] => {
  const shuffled = [...suggestedPrompts].sort(() => 0.5 - Math.random());
  const randomPrompts = shuffled.slice(0, num);

  return randomPrompts;
};

export const Chat = memo(({ stopConversationRef }: Props) => {
  const { t } = useTranslation('chat');

  const {
    state: {
      selectedConversation,
      conversations,
      models,
      apiKey,
      serverSideApiKeyIsSet,
      messageIsStreaming,
      modelError,
      loading,
      prompts,
      temperature,
      systemPrompt,
      runTypeWriterIntroSetting,
    },
    handleUpdateConversation,
    dispatch: homeDispatch,
  } = useContext(HomeContext);
  let {
    state: { pluginKeys },
  } = useContext(HomeContext);
  if (typeof pluginKeys === 'string') {
    pluginKeys = JSON.parse(pluginKeys);
  }

  const email = process.env.NEXT_PUBLIC_EMAIL;

  const [currentMessage, setCurrentMessage] = useState<Message>();
  const [autoScrollEnabled, setAutoScrollEnabled] = useState<boolean>(true);
  const [showSettings, setShowSettings] = useState<boolean>(false);
  const [showScrollDownButton, setShowScrollDownButton] =
    useState<boolean>(false);
  const [filePreviews, setFilePreviews] = useState<FilePreview[]>([]);
  const [randomPrompts, setRandomPrompts] = useState<
    { title: string; prompt: string; icon: React.ElementType | null }[]
  >([]);
<<<<<<< HEAD
  const [botInfo, setBotInfo] = useState<{
    id: string;
    name: string;
    color: string;
  } | null>(null);
=======
  const [requestStatusMessage, setRequestStatusMessage] = useState<string | null>(null);
  const [progress, setProgress] = useState<number | null>(null);
>>>>>>> 57e09c44

  const messagesEndRef = useRef<HTMLDivElement>(null);
  const chatContainerRef = useRef<HTMLDivElement>(null);
  const textareaRef = useRef<HTMLTextAreaElement>(null);
  const modalRef = useRef<HTMLDivElement>(null);

  const updateConversationFromUserInput = (
    userMessage: Message,
    selectedConversation: Conversation,
    deleteCount: number | null,
  ): Conversation => {
    let updatedConversation: Conversation;
    if (deleteCount) {
      const updatedMessages = [...selectedConversation.messages];
      for (let i = 0; i < deleteCount; i++) {
        updatedMessages.pop();
      }
      updatedConversation = {
        ...selectedConversation,
        messages: [...updatedMessages, userMessage],
      };
    } else {
      updatedConversation = {
        ...selectedConversation,
        messages: [...selectedConversation.messages, userMessage],
      };
    }

    return updatedConversation;
  };

<<<<<<< HEAD
  const updateBotInfo = useCallback(() => {
    if (selectedConversation?.bot) {
      const bot = getBotById(selectedConversation.bot);
      if (bot) {
        setBotInfo({ id: bot.id, name: bot.name, color: bot.color });
      } else {
        setBotInfo(null);
      }
    } else {
      setBotInfo(null);
    }
  }, [selectedConversation]);

  useEffect(() => {
    updateBotInfo();
  }, [selectedConversation, updateBotInfo]);

  const makeRequest = async (
    plugin: Plugin | null,
    updatedConversation: Conversation,
  ) => {
    const chatBody: ChatBody = {
      model: updatedConversation.model,
      messages: updatedConversation.messages.slice(-6),
      key: apiKey,
      prompt:
        updatedConversation.prompt || systemPrompt || DEFAULT_SYSTEM_PROMPT,
      temperature:
        updatedConversation.temperature || temperature || DEFAULT_TEMPERATURE,
      botId: updatedConversation?.bot,
    };
    const endpoint = getEndpoint(plugin);
    let body;
    if (!plugin) {
      body = JSON.stringify(chatBody);
    } else {
      body = JSON.stringify({
        ...chatBody,
        googleAPIKey: pluginKeys
          .find((key) => key.pluginId === 'google-search')
          ?.requiredKeys.find((key) => key.key === 'GOOGLE_API_KEY')?.value,
        googleCSEId: pluginKeys
          .find((key) => key.pluginId === 'google-search')
          ?.requiredKeys.find((key) => key.key === 'GOOGLE_CSE_ID')?.value,
      });
    }
    const controller = new AbortController();
    const timeoutId = setTimeout(() => controller.abort(), 60000);

    try {
      const response = await fetch(endpoint, {
        method: 'POST',
        headers: {
          'Content-Type': 'application/json',
        },
        signal: controller.signal,
        body,
        mode: 'cors',
      });

      clearTimeout(timeoutId);

      return {
        controller,
        body,
        response,
      };
    } catch (error: unknown) {
      clearTimeout(timeoutId);

      if (error instanceof Error) {
        if (error.name === 'AbortError') {
          throw new Error('Request timed out');
        }
        throw error;
      }
      throw new Error('An unknown error occurred');
    }
  };
=======
>>>>>>> 57e09c44

  const setConversationTitle = (
    updatedConversation: Conversation,
    message: Message,
  ): Conversation => {
    // TODO: Add generated title option with these as fallback, similar to how other LLM frontends work
    let title = '';
    if (typeof message.content === 'string') {
      title = message.content.substring(0, 30);
    } else if (Array.isArray(message.content)) {
      const contentTypes = message.content.map((section) => section.type);
      if (contentTypes.includes('image_url')) {
        title = 'Image Chat';
      } else if (contentTypes.includes('file_url')) {
        const fileSection = (
          message.content as (FileMessageContent | TextMessageContent)[]
        ).find(
          (section) => (section as FileMessageContent).originalFilename,
        ) as FileMessageContent;
        title = fileSection?.originalFilename
          ? `File: ${fileSection.originalFilename.substring(0, 20)}`
          : 'File Chat';
      } else {
        const textSection = (
          message.content as (TextMessageContent | any)[]
        ).find(
          (section) => (section as TextMessageContent).type === 'text',
        ) as TextMessageContent;
        title = textSection?.text
          ? textSection.text.substring(0, 30)
          : 'New Chat';
      }
    } else if ((message.content as TextMessageContent)?.type === 'text') {
      title = (message.content as TextMessageContent).text.substring(0, 30);
    } else {
      title = 'New Chat';
    }

    title = title.trim().length > 0 ? title : 'New Chat';
    title = title.length > 30 ? title.substring(0, 30) + '...' : title;

    return {
      ...updatedConversation,
      name: title,
    };
  };

  const debouncedUpdateConversation = useCallback(
    debounce(
      window,
      (content: string, updateConversation: CallableFunction) => {
        updateConversation(content);
      },
      100,
    ),
    [],
  );

  const handleNormalChatBackendStreaming = async (
    data: ReadableStream,
    controller: AbortController,
    updatedConversation: Conversation,
    selectedConversation: Conversation,
    originalConversations: Conversation[],
  ) => {
    const reader = data.getReader();
    const decoder = new TextDecoder();
    let done = false;
    let text = '';
    let updatedConversationCopy = { ...updatedConversation };

    while (!done) {
      const { value, done: doneReading } = await reader.read();
      done = doneReading;

<<<<<<< HEAD
      if (value) {
        const chunkValue = decoder.decode(value);
        text += chunkValue;

        if (
          updatedConversationCopy.messages.length === 0 ||
          updatedConversationCopy.messages[
            updatedConversationCopy.messages.length - 1
          ].role !== 'assistant'
        ) {
          // If there's no assistant message, create a new one
          updatedConversationCopy = {
            ...updatedConversationCopy,
            messages: [
              ...updatedConversationCopy.messages,
              {
                role: 'assistant',
                content: text,
                messageType: MessageType.TEXT,
              },
            ],
          };
        } else {
          // Update the existing assistant message
          const updatedMessages = [
            ...updatedConversationCopy.messages.slice(0, -1),
            {
              ...updatedConversationCopy.messages[
                updatedConversationCopy.messages.length - 1
              ],
              content: text,
            },
          ];
          updatedConversationCopy = {
            ...updatedConversationCopy,
            messages: updatedMessages,
          };
        }
=======
      const chunkValue = decoder.decode(value);
      const regex = /\d+:"((?:\\.|[^"\\])*?)"/g;
      let match;
      while ((match = regex.exec(chunkValue)) !== null) {
        // Unescape any escaped characters (like newlines)
        text += JSON.parse('"' + match[1] + '"');
      }

      if (
        updatedConversationCopy.messages.length === 0 ||
        updatedConversationCopy.messages[
        updatedConversationCopy.messages.length - 1
          ].role !== 'assistant'
      ) {
        // If there's no assistant message, create a new one
        updatedConversationCopy = {
          ...updatedConversationCopy,
          messages: [
            ...updatedConversationCopy.messages,
            { role: 'assistant', content: text, messageType: MessageType.TEXT },
          ],
        };
      } else {
        // Update the existing assistant message
        const updatedMessages = [
          ...updatedConversationCopy.messages.slice(0, -1),
          {
            ...updatedConversationCopy.messages[
            updatedConversationCopy.messages.length - 1
              ],
            content: text,
          },
        ];
        updatedConversationCopy = {
          ...updatedConversationCopy,
          messages: updatedMessages,
        };
      }
>>>>>>> 57e09c44

        // Update the state to trigger a re-render
        homeDispatch({
          field: 'selectedConversation',
          value: updatedConversationCopy,
        });
      }
    }

    saveConversation(updatedConversationCopy);

    const updatedConversations: Conversation[] = originalConversations.map(
      (conversation) => {
        if (conversation.id === selectedConversation.id) {
          return updatedConversationCopy;
        }
        return conversation;
      },
    );
    if (updatedConversations.length === 0) {
      updatedConversations.push(updatedConversationCopy);
    }

    return updatedConversations;
  };

  const handleSend = useCallback(
    async (message: Message, deleteCount = 0, plugin: Plugin | null = null) => {
      if (selectedConversation) {
        let updatedConversation: Conversation = updateConversationFromUserInput(
          message,
          selectedConversation,
          deleteCount,
        );

        homeDispatch({
          field: 'selectedConversation',
          value: updatedConversation,
        });
        homeDispatch({ field: 'loading', value: true });
        homeDispatch({ field: 'messageIsStreaming', value: true });

        try {
          const { controller, body, response, hasComplexContent } = await makeRequest(
            plugin,
            setRequestStatusMessage,
            updatedConversation,
            apiKey,
            pluginKeys,
            systemPrompt,
            temperature,
            true,
            useKnowledgeBase,
            setProgress,
          );

          if (hasComplexContent) {
            // Handle complex content case
            console.log('Message contains complex content');
            // Add your logic here
          }

          if (!response.ok) {
            homeDispatch({ field: 'loading', value: false });
            homeDispatch({ field: 'messageIsStreaming', value: false });
            let errorResp: any;
            try {
              errorResp = await response.json();
            } catch (errorResponsePullError) {
              errorResp = {};
            }
            toast.error(
              response.statusText ?? errorResp.error ?? 'Response failed',
            );
            return;
          }
          const data = response.body;

          if (!data) {
            homeDispatch({ field: 'loading', value: false });
            homeDispatch({ field: 'messageIsStreaming', value: false });
            return;
          }
          if (!plugin) {
            if (updatedConversation.messages.length === 1) {
              updatedConversation = setConversationTitle(
                updatedConversation,
                message,
              );
            }
            homeDispatch({ field: 'loading', value: false });

            // TODO: Either force everything through streaming or implement a
            //    non-streaming version of this as well
            const streaming = true;
            if (streaming) {
              const stream = new ReadableStream({
                start(controller) {
                  const reader = data.getReader();

                  function push() {
                    reader.read().then(({ done, value }) => {
                      if (done) {
                        controller.close();
                        return;
                      }
                      controller.enqueue(value);
                      push();
                    });
                  }

                  push();
                },
              });
              const updatedConversations =
                await handleNormalChatBackendStreaming(
                  stream,
                  controller,
                  updatedConversation,
                  selectedConversation,
                  conversations,
                );

              homeDispatch({
                field: 'conversations',
                value: updatedConversations,
              });
              saveConversations(updatedConversations);
              homeDispatch({ field: 'messageIsStreaming', value: false });
            } else {
              const reader = data.getReader();
              const updatedConversations =
                await handleNormalChatBackendStreaming(
                  data,
                  controller,
                  updatedConversation,
                  selectedConversation,
                  conversations,
                );

              homeDispatch({
                field: 'conversations',
                value: updatedConversations,
              });
              saveConversations(updatedConversations);
              homeDispatch({ field: 'messageIsStreaming', value: false });
            }
          } else {
            throw new Error('Plugins not currently supported.');
          }
        } catch (error: unknown) {
          homeDispatch({ field: 'loading', value: false });
          homeDispatch({ field: 'messageIsStreaming', value: false });

          if (error instanceof Error) {
            if (error.message === 'Request timed out') {
              toast.error('Request timed out. Please try again.');
            } else {
              toast.error(`Error: ${error.message}`);
            }
          } else {
            toast.error('An unknown error occurred');
          }

          console.error('Error in handleSend:', error);
        }
      }
    },
    [
      apiKey,
      conversations,
      pluginKeys,
      selectedConversation,
      stopConversationRef,
    ],
  );

  const scrollToBottom = useCallback(() => {
    if (autoScrollEnabled) {
      messagesEndRef.current?.scrollIntoView({ behavior: 'smooth' });
      textareaRef.current?.focus();
    }
  }, [autoScrollEnabled]);

  useEffect(() => {
    if (autoScrollEnabled) {
      messagesEndRef.current?.scrollIntoView({ behavior: 'smooth' });
    }
  }, [selectedConversation, autoScrollEnabled]);

  const handleScroll = () => {
    if (chatContainerRef.current) {
      const { scrollTop, scrollHeight, clientHeight } =
        chatContainerRef.current;
      const bottomTolerance = 35;

      if (scrollTop + clientHeight < scrollHeight - bottomTolerance) {
        setAutoScrollEnabled(false);
        setShowScrollDownButton(true);
      } else {
        setAutoScrollEnabled(true);
        setShowScrollDownButton(false);
      }
    }
  };

  const handleScrollDown = () => {
    chatContainerRef.current?.scrollTo({
      top: chatContainerRef.current.scrollHeight,
      behavior: 'smooth',
    });
  };

  const handleSettings = () => {
    setShowSettings(!showSettings);
  };

  const onClearAll = () => {
    if (
      confirm(
        // @ts-ignore
        t<string>('Are you sure you want to clear all messages?') as string,
      ) &&
      selectedConversation
    ) {
      handleUpdateConversation(selectedConversation, {
        key: 'messages',
        value: [],
      });
    }
  };

  const scrollDown = () => {
    if (autoScrollEnabled) {
      messagesEndRef.current?.scrollIntoView(true);
    }
  };
  const throttledScrollDown = throttle(scrollDown, 250);

  const handleClickOutside = (event: any) => {
    if (modalRef.current && !modalRef.current.contains(event.target)) {
      setShowSettings(false);
    }
  };

  useEffect(() => {
    throttledScrollDown();
    selectedConversation &&
    setCurrentMessage(
      selectedConversation.messages[selectedConversation.messages.length - 2],
    );
  }, [selectedConversation, throttledScrollDown]);

  useEffect(() => {
    const observer = new IntersectionObserver(
      ([entry]) => {
        setAutoScrollEnabled(entry.isIntersecting);
        if (entry.isIntersecting) {
          textareaRef.current?.focus();
        }
      },
      {
        root: null,
        threshold: 0.5,
      },
    );
    const messagesEndElement = messagesEndRef.current;
    if (messagesEndElement) {
      observer.observe(messagesEndElement);
    }
    return () => {
      if (messagesEndElement) {
        observer.unobserve(messagesEndElement);
      }
    };
  }, [messagesEndRef]);
  const showSplash =
    !(apiKey || serverSideApiKeyIsSet) && OPENAI_API_HOST_TYPE !== 'apim';

  const [image, setImage] = useState(false);
  const [runTypewriter, setRunTypewriter] = useState(false);

  useEffect(() => {
    if (!image) {
      if (runTypeWriterIntroSetting) {
        setRunTypewriter(true);
      } else {
        setImage(true);
      }
    } else {
      setRunTypewriter(false);
    }
  }, []);

  useEffect(() => {
    setRandomPrompts(getRandomPrompts(3));
  }, []);

  return (
    <div className="flex flex-col h-full w-full bg-white dark:bg-[#212121]">
      {showSplash ? (
        <div className="mx-auto flex h-full flex-col justify-center space-y-6 sm:w-[600px]">
          <div className="text-center text-4xl font-bold text-black dark:text-white">
            Welcome to the MSF AI Assistant
          </div>
          <div className="text-center text-lg text-black dark:text-white">
            <div className="mb-8">{`MSF AI Assistant is an open source clone of OpenAI's ChatGPT UI.`}</div>
            <div className="mb-2 font-bold">
              Important: MSF AI Assistant is 100% unaffiliated with OpenAI.
            </div>
          </div>
          <div className="text-center text-gray-500 dark:text-gray-400">
            <div className="mb-2">
              MSF AI Assistant allows you to plug in your API key to use this UI
              with their API.
            </div>
            <div className="mb-2">
              It is <span className="italic">only</span> used to communicate
              with their API.
            </div>
            <div className="mb-2">
              {t(
                'Please set your OpenAI API key in the bottom left of the sidebar.',
              )}
            </div>
            <div>
              {t("If you don't have an OpenAI API key, you can get one here: ")}
              <a
                href="https://platform.openai.com/account/api-keys"
                target="_blank"
                rel="noreferrer"
                className="text-blue-500 hover:underline"
              >
                openai.com
              </a>
            </div>
          </div>
        </div>
      ) : modelError ? (
        <ErrorMessageDiv error={modelError} />
      ) : (
        <>
          <div
            className="flex-1 overflow-auto"
            ref={chatContainerRef}
            onScroll={handleScroll}
          >
            {selectedConversation?.messages?.length === 0 ? (
              <>
                {models.length > 0 && !runTypewriter && (
                  <Transition
                    appear={true}
                    show={image}
                    enter="transition-opacity duration-1000"
                    enterFrom="opacity-0"
                    enterTo="opacity-100"
                    leave="transition-opacity duration-300"
                    leaveFrom="opacity-100"
                    leaveTo="opacity-0"
                  >
                    <div>
<<<<<<< HEAD
                      <div className="absolute w-full top-0 z-10 flex justify-center border border-b-neutral-300 bg-neutral-100 py-2 text-sm text-neutral-500 dark:border-none dark:bg-[#2F2F2F] dark:text-neutral-200">
                        <div className="flex items-center">
                          {botInfo && (
                            <>
                              <span
                                className="font-semibold"
                                style={{ color: botInfo.color }}
                              >
                                {botInfo.name} Bot
                              </span>
                              <span className="mx-2 text-white dark:text-white">
                                |
                              </span>
                            </>
                          )}
                          <span>
                            {t('Model')}: {selectedConversation?.model?.name}
                          </span>
                        </div>
=======
                      <div className="w-full top-0 z-10 flex justify-center border border-b-neutral-300 bg-neutral-100 py-2 text-sm text-neutral-500 dark:border-none dark:bg-[#2F2F2F] dark:text-neutral-200">
                        {t('Model')}: {selectedConversation?.model?.name}
>>>>>>> 57e09c44
                        <button
                          className="ml-2 cursor-pointer hover:opacity-50"
                          onClick={handleSettings}
                        >
                          <IconSettings
                            size={18}
                            className={`${
                              showSettings
                                ? 'text-[#D7211E]'
                                : 'text-black dark:text-white'
                            }`}
                          />
                        </button>
                        <div className="absolute right-0">
                          <a
                            href={`mailto:${email}`}
                            className="flex flex-row mr-2 text-black/50 dark:text-white/50 text-[12px]"
                          >
                            <IconExternalLink
                              size={16}
                              className={'mr-1 text-black dark:text-white/50'}
                            />
                            {t('Send Feedback')}
                          </a>
                        </div>
                      </div>
                      {showSettings && (
                        <Transition
                          appear={true}
                          show={showSettings}
                          enter="transition-opacity duration-500"
                          enterFrom="opacity-0"
                          enterTo="opacity-100"
                          leave="transition-opacity duration-300"
                          leaveFrom="opacity-100"
                          leaveTo="opacity-0"
                        >
                          <div
                            className="fixed inset-0 z-50 flex items-center justify-center"
                            onClick={handleClickOutside}
                          >
                            <div className="fixed inset-0 bg-black opacity-50" />
                            <div
                              ref={modalRef}
                              className="relative p-6 bg-white dark:bg-[#212121] rounded-lg shadow-lg z-10 max-w-lg"
                            >
                              <div className="flex justify-between items-center mb-5 text-black dark:text-white">
                                {t('AI Model Selection:')}
                                <ModelSelect />
                              </div>
                              <div className="text-black dark:text-white">
                                {t('Temperature')}
                              </div>
                              <TemperatureSlider
                                temperature={selectedConversation.temperature}
                                onChangeTemperature={(temperature) =>
                                  handleUpdateConversation(
                                    selectedConversation,
                                    {
                                      key: 'temperature',
                                      value: temperature,
                                    },
                                  )
                                }
                              />
                            </div>
                          </div>
                        </Transition>
                      )}
                    </div>
                  </Transition>
                )}
                <div className="flex items-center justify-center h-screen">
                  <div className="mx-auto flex flex-col px-3">
                    <div className="text-center text-3xl font-thin text-gray-800 dark:text-gray-100">
                      {models.length === 0 ? (
                        <div>
                          <Spinner size="16px" className="mx-auto" />
                        </div>
                      ) : (
                        <div className="flex flex-col items-center">
                          <div className="flex flex-row justify-center items-end">
                            {runTypewriter && (
                              <Typewriter
                                options={{
                                  loop: false,
                                  cursor: '',
                                  delay: 50,
                                  deleteSpeed: 1,
                                }}
                                onInit={(typewriter) => {
                                  typewriter
                                    .typeString('MSF AI Assistant')
                                    .pauseFor(1200)
                                    .deleteAll()
                                    .callFunction(() => {
                                      setImage(true);
                                      setRunTypewriter(false);
                                    })
                                    .start();
                                }}
                              />
                            )}
                            {image && !showSettings && (
                              <Transition
                                appear={true}
                                show={image}
                                enter="transition-opacity duration-1000"
                                enterFrom="opacity-0"
                                enterTo="opacity-100"
                                leave="transition-opacity duration-300"
                                leaveFrom="opacity-100"
                                leaveTo="opacity-0"
                              >
                                <div className="flex-shrink-0 flex flex-col items-center">
                                  <div className="ml-2 group relative flex flex-row">
                                    <Image
                                      src={logo}
                                      alt="MSF Logo"
                                      style={{
                                        maxWidth: '75px',
                                        maxHeight: '75px',
                                      }}
                                    />
                                    <IconInfoCircle
                                      size={20}
                                      className="text-black dark:text-white"
                                    />
                                    <span className="tooltip absolute bg-gray-700 text-white text-center py-2 px-3 w-[255px] rounded-lg text-sm bottom-full left-1/2 transform -translate-x-1/2 opacity-0 invisible group-hover:opacity-100 group-hover:visible transition-opacity duration-300">
                                      Type question below to get started.
                                      <br />
                                      <br />
                                      Individual chat settings can be modified
                                      with top banner gear icon.
                                      <br />
                                      <br />
                                      Default settings can be modified in bottom
                                      left settings menu.
                                    </span>
                                  </div>
                                </div>
                              </Transition>
                            )}
                          </div>
                          <div className="mt-8 flex justify-center w-full">
                            <div className="hidden sm:flex space-x-5">
                              {randomPrompts.map((prompt, index) => (
                                <button
                                  key={index}
                                  className="bg-transparent text-black dark:text-white border border-[#E0E0E0] dark:border-[#444444] rounded-md px-2 py-1 text-sm hover:bg-[#F9F9F9] dark:hover:bg-[#2F2F2F] dark:hover:text-white transition"
                                  onClick={() =>
                                    handleSend({
                                      role: 'user',
                                      content: prompt.prompt,
                                      messageType: 'text',
                                    })
                                  }
                                  style={{
                                    width: '200px',
                                    height: '100px',
                                    textAlign: 'start',
                                    whiteSpace: 'normal',
                                    display: 'flex',
                                    flexDirection: 'column',
                                    alignItems: 'start',
                                    justifyContent: 'center',
                                    padding: '30px',
                                  }}
                                >
                                  {prompt.icon && (
                                    <div className="flex flex-col items-start">
                                      <prompt.icon className="h-5 w-5 mb-2" />
                                      <div>
                                        <span>{prompt.title}</span>
                                      </div>
                                    </div>
                                  )}
                                </button>
                              ))}
                            </div>
                          </div>
                        </div>
                      )}
                    </div>
                  </div>
                </div>
              </>
            ) : (
              <>
                <div className="sticky top-0 z-10 flex justify-center border border-b-neutral-300 bg-neutral-100 py-2 text-sm text-neutral-500 dark:border-none dark:bg-[#2F2F2F] dark:text-neutral-200">
                  <div className="flex items-center">
                    {botInfo && (
                      <>
                        <span
                          className="font-semibold"
                          style={{ color: botInfo.color }}
                        >
                          {botInfo.name} Bot
                        </span>
                        <span className="mx-2 text-white dark:text-white">
                          |
                        </span>
                      </>
                    )}
                    <span>
                      {t('Model')}: {selectedConversation?.model?.name}
                    </span>
                  </div>
                  <button
                    className="ml-2 cursor-pointer hover:opacity-50"
                    onClick={handleSettings}
                  >
                    <IconSettings
                      size={18}
                      className={`${
                        showSettings
                          ? 'text-[#D7211E]'
                          : 'text-black dark:text-white'
                      }`}
                    />
                  </button>
                  <button
                    className="ml-2 cursor-pointer hover:opacity-50"
                    onClick={onClearAll}
                  >
                    <IconClearAll
                      size={18}
                      className="text-black dark:text-white"
                    />
                  </button>
                  <div className="absolute right-0">
                    <a
                      href={`mailto:${email}`}
                      className="flex flex-row mr-2 text-black/50 dark:text-white/50 text-[12px]"
                    >
                      <IconExternalLink
                        size={16}
                        className={'mr-1 text-black dark:text-white/50'}
                      />
                      {t('Send Feedback')}
                    </a>
                  </div>
                </div>
                {showSettings && (
                  <Transition
                    appear={true}
                    show={showSettings}
                    enter="transition-opacity duration-500"
                    enterFrom="opacity-0"
                    enterTo="opacity-100"
                    leave="transition-opacity duration-300"
                    leaveFrom="opacity-100"
                    leaveTo="opacity-0"
                  >
                    <div
                      className="fixed inset-0 z-50 flex items-center justify-center"
                      onClick={handleClickOutside}
                    >
                      <div className="fixed inset-0 bg-black opacity-50" />
                      <div
                        ref={modalRef}
                        className="relative p-6 bg-white dark:bg-[#212121] rounded-lg shadow-lg z-10 max-w-lg"
                      >
                        <div className="flex justify-between items-center mb-5 text-black dark:text-white">
                          {t('AI Model Selection:')}
                          <ModelSelect />
                        </div>
                        <div className="text-black dark:text-white">
                          {selectedConversation ? t('Temperature') : ''}
                        </div>
                        {selectedConversation ? (
                          <TemperatureSlider
                            temperature={selectedConversation?.temperature}
                            onChangeTemperature={(temperature) =>
                              handleUpdateConversation(selectedConversation, {
                                key: 'temperature',
                                value: temperature,
                              })
                            }
                          />
                        ) : (
                          <></>
                        )}
                      </div>
                    </div>
                  </Transition>
                )}

                {selectedConversation?.messages.map((message, index) => (
                  <MemoizedChatMessage
                    key={`conversation-message-${index}`}
                    message={message}
                    messageIndex={index}
                    onEdit={(editedMessage) => {
                      setCurrentMessage(editedMessage);
                      // discard edited message and the ones that come after then resend
                      handleSend(
                        editedMessage,
                        selectedConversation?.messages.length - index,
                      );
                    }}
                  />
                ))}

                {loading && <ChatLoader requestStatusMessage={requestStatusMessage} progress={progress} />}

                <div
                  className="h-[2px] bg-white dark:bg-[#212121]"
                  ref={messagesEndRef}
                />
              </>
            )}
          </div>

          <ChatInput
            stopConversationRef={stopConversationRef}
            textareaRef={textareaRef}
            onSend={(message, plugin) => {
              setCurrentMessage(message);
              handleSend(message, 0, plugin);
            }}
            onScrollDownClick={handleScrollDown}
            onRegenerate={() => {
              if (currentMessage) {
                handleSend(currentMessage, 2, null);
              }
            }}
            showScrollDownButton={showScrollDownButton}
            setFilePreviews={setFilePreviews}
            filePreviews={filePreviews}
          />
        </>
      )}
    </div>
  );
});
Chat.displayName = 'Chat';<|MERGE_RESOLUTION|>--- conflicted
+++ resolved
@@ -19,6 +19,8 @@
 import { useTranslation } from 'next-i18next';
 import Image from 'next/image';
 
+import { makeRequest } from '@/services/frontendChatServices';
+
 import { getEndpoint } from '@/utils/app/api';
 import {
   DEFAULT_SYSTEM_PROMPT,
@@ -33,7 +35,8 @@
 import {
   ChatBody,
   Conversation,
-  FileMessageContent, FilePreview,
+  FileMessageContent,
+  FilePreview,
   Message,
   MessageType,
   TextMessageContent,
@@ -54,7 +57,6 @@
 
 import { debounce } from '@tanstack/virtual-core';
 import Typewriter from 'typewriter-effect';
-import {makeRequest} from "@/services/frontendChatServices";
 
 interface Props {
   stopConversationRef: MutableRefObject<boolean>;
@@ -108,16 +110,15 @@
   const [randomPrompts, setRandomPrompts] = useState<
     { title: string; prompt: string; icon: React.ElementType | null }[]
   >([]);
-<<<<<<< HEAD
   const [botInfo, setBotInfo] = useState<{
     id: string;
     name: string;
     color: string;
   } | null>(null);
-=======
-  const [requestStatusMessage, setRequestStatusMessage] = useState<string | null>(null);
+  const [requestStatusMessage, setRequestStatusMessage] = useState<
+    string | null
+  >(null);
   const [progress, setProgress] = useState<number | null>(null);
->>>>>>> 57e09c44
 
   const messagesEndRef = useRef<HTMLDivElement>(null);
   const chatContainerRef = useRef<HTMLDivElement>(null);
@@ -149,7 +150,6 @@
     return updatedConversation;
   };
 
-<<<<<<< HEAD
   const updateBotInfo = useCallback(() => {
     if (selectedConversation?.bot) {
       const bot = getBotById(selectedConversation.bot);
@@ -166,71 +166,6 @@
   useEffect(() => {
     updateBotInfo();
   }, [selectedConversation, updateBotInfo]);
-
-  const makeRequest = async (
-    plugin: Plugin | null,
-    updatedConversation: Conversation,
-  ) => {
-    const chatBody: ChatBody = {
-      model: updatedConversation.model,
-      messages: updatedConversation.messages.slice(-6),
-      key: apiKey,
-      prompt:
-        updatedConversation.prompt || systemPrompt || DEFAULT_SYSTEM_PROMPT,
-      temperature:
-        updatedConversation.temperature || temperature || DEFAULT_TEMPERATURE,
-      botId: updatedConversation?.bot,
-    };
-    const endpoint = getEndpoint(plugin);
-    let body;
-    if (!plugin) {
-      body = JSON.stringify(chatBody);
-    } else {
-      body = JSON.stringify({
-        ...chatBody,
-        googleAPIKey: pluginKeys
-          .find((key) => key.pluginId === 'google-search')
-          ?.requiredKeys.find((key) => key.key === 'GOOGLE_API_KEY')?.value,
-        googleCSEId: pluginKeys
-          .find((key) => key.pluginId === 'google-search')
-          ?.requiredKeys.find((key) => key.key === 'GOOGLE_CSE_ID')?.value,
-      });
-    }
-    const controller = new AbortController();
-    const timeoutId = setTimeout(() => controller.abort(), 60000);
-
-    try {
-      const response = await fetch(endpoint, {
-        method: 'POST',
-        headers: {
-          'Content-Type': 'application/json',
-        },
-        signal: controller.signal,
-        body,
-        mode: 'cors',
-      });
-
-      clearTimeout(timeoutId);
-
-      return {
-        controller,
-        body,
-        response,
-      };
-    } catch (error: unknown) {
-      clearTimeout(timeoutId);
-
-      if (error instanceof Error) {
-        if (error.name === 'AbortError') {
-          throw new Error('Request timed out');
-        }
-        throw error;
-      }
-      throw new Error('An unknown error occurred');
-    }
-  };
-=======
->>>>>>> 57e09c44
 
   const setConversationTitle = (
     updatedConversation: Conversation,
@@ -306,7 +241,6 @@
       const { value, done: doneReading } = await reader.read();
       done = doneReading;
 
-<<<<<<< HEAD
       if (value) {
         const chunkValue = decoder.decode(value);
         text += chunkValue;
@@ -345,46 +279,6 @@
             messages: updatedMessages,
           };
         }
-=======
-      const chunkValue = decoder.decode(value);
-      const regex = /\d+:"((?:\\.|[^"\\])*?)"/g;
-      let match;
-      while ((match = regex.exec(chunkValue)) !== null) {
-        // Unescape any escaped characters (like newlines)
-        text += JSON.parse('"' + match[1] + '"');
-      }
-
-      if (
-        updatedConversationCopy.messages.length === 0 ||
-        updatedConversationCopy.messages[
-        updatedConversationCopy.messages.length - 1
-          ].role !== 'assistant'
-      ) {
-        // If there's no assistant message, create a new one
-        updatedConversationCopy = {
-          ...updatedConversationCopy,
-          messages: [
-            ...updatedConversationCopy.messages,
-            { role: 'assistant', content: text, messageType: MessageType.TEXT },
-          ],
-        };
-      } else {
-        // Update the existing assistant message
-        const updatedMessages = [
-          ...updatedConversationCopy.messages.slice(0, -1),
-          {
-            ...updatedConversationCopy.messages[
-            updatedConversationCopy.messages.length - 1
-              ],
-            content: text,
-          },
-        ];
-        updatedConversationCopy = {
-          ...updatedConversationCopy,
-          messages: updatedMessages,
-        };
-      }
->>>>>>> 57e09c44
 
         // Update the state to trigger a re-render
         homeDispatch({
@@ -428,18 +322,18 @@
         homeDispatch({ field: 'messageIsStreaming', value: true });
 
         try {
-          const { controller, body, response, hasComplexContent } = await makeRequest(
-            plugin,
-            setRequestStatusMessage,
-            updatedConversation,
-            apiKey,
-            pluginKeys,
-            systemPrompt,
-            temperature,
-            true,
-            useKnowledgeBase,
-            setProgress,
-          );
+          const { controller, body, response, hasComplexContent } =
+            await makeRequest(
+              plugin,
+              setRequestStatusMessage,
+              updatedConversation,
+              apiKey,
+              pluginKeys,
+              systemPrompt,
+              temperature,
+              true,
+              setProgress,
+            );
 
           if (hasComplexContent) {
             // Handle complex content case
@@ -633,9 +527,9 @@
   useEffect(() => {
     throttledScrollDown();
     selectedConversation &&
-    setCurrentMessage(
-      selectedConversation.messages[selectedConversation.messages.length - 2],
-    );
+      setCurrentMessage(
+        selectedConversation.messages[selectedConversation.messages.length - 2],
+      );
   }, [selectedConversation, throttledScrollDown]);
 
   useEffect(() => {
@@ -746,7 +640,6 @@
                     leaveTo="opacity-0"
                   >
                     <div>
-<<<<<<< HEAD
                       <div className="absolute w-full top-0 z-10 flex justify-center border border-b-neutral-300 bg-neutral-100 py-2 text-sm text-neutral-500 dark:border-none dark:bg-[#2F2F2F] dark:text-neutral-200">
                         <div className="flex items-center">
                           {botInfo && (
@@ -766,10 +659,6 @@
                             {t('Model')}: {selectedConversation?.model?.name}
                           </span>
                         </div>
-=======
-                      <div className="w-full top-0 z-10 flex justify-center border border-b-neutral-300 bg-neutral-100 py-2 text-sm text-neutral-500 dark:border-none dark:bg-[#2F2F2F] dark:text-neutral-200">
-                        {t('Model')}: {selectedConversation?.model?.name}
->>>>>>> 57e09c44
                         <button
                           className="ml-2 cursor-pointer hover:opacity-50"
                           onClick={handleSettings}
@@ -1074,7 +963,12 @@
                   />
                 ))}
 
-                {loading && <ChatLoader requestStatusMessage={requestStatusMessage} progress={progress} />}
+                {loading && (
+                  <ChatLoader
+                    requestStatusMessage={requestStatusMessage}
+                    progress={progress}
+                  />
+                )}
 
                 <div
                   className="h-[2px] bg-white dark:bg-[#212121]"
