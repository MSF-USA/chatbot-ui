--- conflicted
+++ resolved
@@ -85,12 +85,8 @@
       prompts,
       temperature,
       systemPrompt,
-<<<<<<< HEAD
-=======
-      runTypeWriterIntroSetting,
       user,
       lightMode,
->>>>>>> cc72fda4
     },
     handleUpdateConversation,
     dispatch: homeDispatch,
