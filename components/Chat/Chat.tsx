--- conflicted
+++ resolved
@@ -1,7 +1,3 @@
-<<<<<<< HEAD
-import {memo, MutableRefObject, useCallback, useContext, useEffect, useRef, useState,} from 'react';
-import { IconClearAll, IconSettings, IconInfoCircle, IconExternalLink } from '@tabler/icons-react';
-=======
 import { Transition } from '@headlessui/react';
 import {
   IconClearAll,
@@ -18,25 +14,20 @@
   useRef,
   useState,
 } from 'react';
->>>>>>> 83b0f49c
+import {memo, MutableRefObject, useCallback, useContext, useEffect, useRef, useState,} from 'react';
+import { IconClearAll, IconSettings, IconInfoCircle, IconExternalLink } from '@tabler/icons-react';
 import toast from 'react-hot-toast';
-
-<<<<<<< HEAD
+import Typewriter from 'typewriter-effect';
+import {DEFAULT_SYSTEM_PROMPT, DEFAULT_TEMPERATURE} from '@/utils/app/const';
+
 import {useTranslation} from 'next-i18next';
+import Image from 'next/image';
 
 import {getEndpoint} from '@/utils/app/api';
-import {saveConversation, saveConversations,} from '@/utils/app/conversation';
+import {DEFAULT_SYSTEM_PROMPT, DEFAULT_TEMPERATURE } from '@/utils/app/const';
+import { OPENAI_API_HOST_TYPE } from '@/utils/app/const';
+import { saveConversation, saveConversations} from '@/utils/app/conversation';
 import {throttle} from '@/utils/data/throttle';
-=======
-import { useTranslation } from 'next-i18next';
-import Image from 'next/image';
-
-import { getEndpoint } from '@/utils/app/api';
-import { DEFAULT_SYSTEM_PROMPT, DEFAULT_TEMPERATURE } from '@/utils/app/const';
-import { OPENAI_API_HOST_TYPE } from '@/utils/app/const';
-import { saveConversation, saveConversations } from '@/utils/app/conversation';
-import { throttle } from '@/utils/data/throttle';
->>>>>>> 83b0f49c
 
 import {ChatBody, Conversation, Message, MessageType} from '@/types/chat';
 import {Plugin} from '@/types/plugin';
@@ -46,27 +37,15 @@
 import logo from '../../public/msf_logo2.png';
 import { TemperatureSlider } from '../Settings/Temperature';
 import Spinner from '../Spinner';
-<<<<<<< HEAD
 import {ChatInput} from './ChatInput';
 import {ChatLoader} from './ChatLoader';
 import {ErrorMessageDiv} from './ErrorMessageDiv';
-import {ModelSelect} from './ModelSelect';
 import {MemoizedChatMessage} from './MemoizedChatMessage';
-import {OPENAI_API_HOST_TYPE} from "@/utils/app/const";
-import Image from 'next/image'
-import logo from '../../public/msf_logo2.png'
-import { TemperatureSlider } from '../Settings/Temperature';
+import {ModelSelect } from './ModelSelect';
+import { suggestedPrompts } from './prompts';
+
+import Typewriter from 'typewriter-effect';
 import {debounce} from "@tanstack/virtual-core";
-=======
-import { ChatInput } from './ChatInput';
-import { ChatLoader } from './ChatLoader';
-import { ErrorMessageDiv } from './ErrorMessageDiv';
-import { MemoizedChatMessage } from './MemoizedChatMessage';
-import { ModelSelect } from './ModelSelect';
-import { suggestedPrompts } from './prompts';
-
-import Typewriter from 'typewriter-effect';
->>>>>>> 83b0f49c
 
 interface Props {
   stopConversationRef: MutableRefObject<boolean>;
@@ -104,7 +83,7 @@
     dispatch: homeDispatch,
   } = useContext(HomeContext);
   let {
-    state: {pluginKeys},
+    state: { pluginKeys },
   } = useContext(HomeContext);
   if (typeof pluginKeys === 'string') {
     pluginKeys = JSON.parse(pluginKeys);
@@ -117,13 +96,10 @@
   const [showSettings, setShowSettings] = useState<boolean>(false);
   const [showScrollDownButton, setShowScrollDownButton] =
     useState<boolean>(false);
-<<<<<<< HEAD
   const [filePreviews, setFilePreviews] = useState<string[]>([]);
-=======
   const [randomPrompts, setRandomPrompts] = useState<
     { title: string; prompt: string; icon: React.ElementType | null }[]
   >([]);
->>>>>>> 83b0f49c
 
   const messagesEndRef = useRef<HTMLDivElement>(null);
   const chatContainerRef = useRef<HTMLDivElement>(null);
@@ -133,11 +109,7 @@
   const updateConversationFromUserInput = (
     userMessage: Message,
     selectedConversation: Conversation,
-<<<<<<< HEAD
-    deleteCount: number | null
-=======
     deleteCount: number | null,
->>>>>>> 83b0f49c
   ): Conversation => {
     let updatedConversation: Conversation;
     if (deleteCount) {
@@ -156,20 +128,12 @@
       };
     }
 
-<<<<<<< HEAD
-    return updatedConversation
-  }
-
-  const makeRequest = async (
-    plugin: Plugin | null, updatedConversation: Conversation
-=======
     return updatedConversation;
   };
 
   const makeRequest = async (
     plugin: Plugin | null,
     updatedConversation: Conversation,
->>>>>>> 83b0f49c
   ) => {
     const chatBody: ChatBody = {
       model: updatedConversation.model,
@@ -214,8 +178,9 @@
     };
   };
 
-<<<<<<< HEAD
-  const setConversationTitle = (updatedConversation: Conversation, message: Message): Conversation => {
+  const setConversationTitle = (
+    updatedConversation: Conversation,
+    message: Message,): Conversation => {
     let content;
     if (typeof message.content === "string")
       content = message.content;
@@ -225,14 +190,6 @@
       content = message.content.text
     else
       throw new Error(`Invalid message content type: ${message.content?.toString() ?? message.content}`)
-
-=======
-  const setConversationTitle = (
-    updatedConversation: Conversation,
-    message: Message,
-  ): Conversation => {
-    const { content } = message;
->>>>>>> 83b0f49c
     const customName =
       content.length > 30 ? content.substring(0, 30) + '...' : content;
     updatedConversation = {
@@ -243,63 +200,19 @@
     return updatedConversation;
   };
 
-<<<<<<< HEAD
   const debouncedUpdateConversation = useCallback(
     debounce((content: string, updateConversation: CallableFunction) => {
       updateConversation(content);
     }, 100),
     []
   );
-=======
-  const handleGoogleResponse = async (
-    response: Response,
-    updatedConversation: Conversation,
-    selectedConversation: Conversation,
-    conversations: Conversation[] = [],
-  ) => {
-    let content;
-
-    const { answer } = await response.json();
-    content = answer;
-    const updatedMessages: Message[] = [
-      ...updatedConversation.messages,
-      { role: 'assistant', content: content },
-    ];
-    updatedConversation = {
-      ...updatedConversation,
-      messages: updatedMessages,
-    };
-    homeDispatch({
-      field: 'selectedConversation',
-      value: updatedConversation,
-    });
-    saveConversation(updatedConversation);
-    const updatedConversations: Conversation[] = conversations.map(
-      (conversation) => {
-        if (conversation.id === selectedConversation.id) {
-          return updatedConversation;
-        }
-        return conversation;
-      },
-    );
-    if (updatedConversations.length === 0) {
-      updatedConversations.push(updatedConversation);
-    }
-
-    return updatedConversations;
-  };
->>>>>>> 83b0f49c
 
   const handleNormalChatBackendStreaming = async (
     data: any,
     controller: AbortController,
     updatedConversation: Conversation,
     selectedConversation: Conversation,
-<<<<<<< HEAD
-    originalConversations: Conversation[]
-=======
     originalConversations: Conversation[],
->>>>>>> 83b0f49c
   ) => {
     const reader = data.getReader();
     const decoder = new TextDecoder();
@@ -309,26 +222,9 @@
     let updatedConversationCopy = {...updatedConversation};
     let conversationsCopy = originalConversations.slice();
 
-<<<<<<< HEAD
     while (!done) {
       const {value, done: doneReading} = await reader.read();
       done = doneReading;
-=======
-    const readerChunks = async function* () {
-      let doneInt = 0;
-      while (true) {
-        const { value, done } = await reader.read();
-        yield value;
-
-        // For whatever reason when done is set to true, there's still a chunk left
-        //   This might be some Azure things, so maybe this breaks the openai direct
-        //   streaming. Needs to be revisited
-        if (done) doneInt = 1;
-
-        if (doneInt === 1) break;
-      }
-    };
->>>>>>> 83b0f49c
 
       const chunkValue = decoder.decode(value);
       text += chunkValue;
@@ -348,25 +244,11 @@
           value: updatedConversationCopy,
         });
       } else {
-<<<<<<< HEAD
         const lastMessage = updatedConversationCopy.messages[updatedConversationCopy.messages.length - 1];
         const updatedMessages = [
           ...updatedConversationCopy.messages.slice(0, -1),
           {...lastMessage, content: lastMessage.content + chunkValue},
         ];
-=======
-        const updatedMessages: Message[] = updatedConversationCopy.messages.map(
-          (message, index) => {
-            if (index === updatedConversationCopy.messages.length - 1) {
-              return {
-                ...message,
-                content: text,
-              };
-            }
-            return message;
-          },
-        );
->>>>>>> 83b0f49c
         updatedConversationCopy = {
           ...updatedConversationCopy,
           messages: updatedMessages,
@@ -380,36 +262,18 @@
 
     saveConversation(updatedConversationCopy);
 
-<<<<<<< HEAD
     const updatedConversations: Conversation[] = conversations.map((conversation) => {
       if (conversation.id === selectedConversation.id) {
         return updatedConversationCopy;
       }
       return conversation;
     });
-
-=======
-    const updatedConversations: Conversation[] = conversations.map(
-      (conversation) => {
-        if (conversation.id === selectedConversation.id) {
-          return updatedConversationCopy;
-        }
-        return conversation;
-      },
-    );
->>>>>>> 83b0f49c
     if (updatedConversations.length === 0) {
       updatedConversations.push(updatedConversationCopy);
     }
 
     return updatedConversations;
   };
-<<<<<<< HEAD
-
-
-
-=======
->>>>>>> 83b0f49c
 
   const handleSend = useCallback(
     async (message: Message, deleteCount = 0, plugin: Plugin | null = null) => {
@@ -475,19 +339,11 @@
               },
             });
             const updatedConversations = await handleNormalChatBackendStreaming(
-<<<<<<< HEAD
                 stream,
                 controller,
                 updatedConversation,
                 selectedConversation,
                 conversations
-=======
-              data,
-              controller,
-              updatedConversation,
-              selectedConversation,
-              conversations,
->>>>>>> 83b0f49c
             );
 
             homeDispatch({
@@ -517,7 +373,6 @@
             homeDispatch({ field: 'messageIsStreaming', value: false });
           }
         } else {
-<<<<<<< HEAD
           throw new Error("Plugins not currently supported.")
           // if (updatedConversation.messages.length === 1) {
           //   updatedConversation = setConversationTitle(updatedConversation, message);
@@ -533,25 +388,6 @@
           // saveConversations(updatedConversations);
           // homeDispatch({ field: 'loading', value: false });
           // homeDispatch({ field: 'messageIsStreaming', value: false });
-=======
-          if (updatedConversation.messages.length === 1) {
-            updatedConversation = setConversationTitle(
-              updatedConversation,
-              message,
-            );
-          }
-
-          const updatedConversations = await handleGoogleResponse(
-            response,
-            updatedConversation,
-            selectedConversation,
-            conversations,
-          );
-          homeDispatch({ field: 'conversations', value: updatedConversations });
-          saveConversations(updatedConversations);
-          homeDispatch({ field: 'loading', value: false });
-          homeDispatch({ field: 'messageIsStreaming', value: false });
->>>>>>> 83b0f49c
         }
       }
     },
