--- conflicted
+++ resolved
@@ -1,13 +1,9 @@
 import { Transition } from '@headlessui/react';
-<<<<<<< HEAD
 import {
   IconInfoCircle,
   IconSettings,
   IconX,
 } from '@tabler/icons-react';
-=======
-import { IconInfoCircle, IconSettings } from '@tabler/icons-react';
->>>>>>> 1d10481f
 import {
   MutableRefObject,
   memo,
@@ -241,11 +237,8 @@
     let text = '';
     let updatedConversationCopy = { ...updatedConversation };
     let extractedCitations: Citation[] = [];
-<<<<<<< HEAD
     let extractedThreadId: string | undefined = undefined;
-=======
     let processedEnhancedResponse = false;
->>>>>>> 1d10481f
 
     const checkStopInterval = setInterval(() => {
       if (stopConversationRef.current) {
@@ -322,48 +315,32 @@
             text += chunkValue;
           }
 
-<<<<<<< HEAD
-        // Extract metadata using the new format
-        const metadataMatch = text.match(/\n\n<<<METADATA_START>>>(.*?)<<<METADATA_END>>>/s);
-        if (metadataMatch) {
-          const cleanedText = text.replace(/\n\n<<<METADATA_START>>>.*?<<<METADATA_END>>>/s, '');
-          try {
-            const metadata = JSON.parse(metadataMatch[1]);
-            
-            // Extract citations if present
-            if (metadata.citations && metadata.citations.length > 0) {
-              text = cleanedText;
-              extractedCitations = metadata.citations;
-            }
-            
-            // Extract thread ID if present and not already set
-            if (metadata.threadId && !extractedThreadId) {
-              extractedThreadId = metadata.threadId;
-            }
-          } catch (error) {
-            // Silently ignore parsing errors during streaming
-          }
-        } else {
-          // Fallback to the existing citation extraction
-          const {
-            text: cleanedText,
-            citations,
-            extractionMethod,
-          } = extractCitationsFromContent(text);
-
-          if (citations.length > 0) {
-            // Use the clean text and extracted citations
-            text = cleanedText;
-            extractedCitations = citations;
-          }
-        }
-=======
           if (stopConversationRef.current) {
             break;
           }
 
-          // Extract citations (skip if enhanced response already processed them)
-          if (!isEnhancedResponse) {
+          // Extract metadata using the new format (Azure AI Agents)
+          const metadataMatch = text.match(/\n\n<<<METADATA_START>>>(.*?)<<<METADATA_END>>>/s);
+          if (metadataMatch) {
+            const cleanedText = text.replace(/\n\n<<<METADATA_START>>>.*?<<<METADATA_END>>>/s, '');
+            try {
+              const metadata = JSON.parse(metadataMatch[1]);
+
+              // Extract citations if present
+              if (metadata.citations && metadata.citations.length > 0) {
+                text = cleanedText;
+                extractedCitations = metadata.citations;
+              }
+
+              // Extract thread ID if present and not already set
+              if (metadata.threadId && !extractedThreadId) {
+                extractedThreadId = metadata.threadId;
+              }
+            } catch (error) {
+              // Silently ignore parsing errors during streaming
+            }
+          } else if (!isEnhancedResponse && extractedCitations.length === 0) {
+            // Fallback to legacy citation extraction (skip if enhanced response already processed them)
             const {
               text: cleanedText,
               citations,
@@ -374,12 +351,8 @@
               // Use the clean text and extracted citations
               text = cleanedText;
               extractedCitations = citations;
-              console.log(
-                `Extracted ${citations.length} citations using ${extractionMethod} format`,
-              );
             }
           }
->>>>>>> 1d10481f
 
           if (
             updatedConversationCopy.messages.length === 0 ||
@@ -402,6 +375,8 @@
                       : [],
                 },
               ],
+              // Store the thread ID if we extracted one
+              ...(extractedThreadId ? { threadId: extractedThreadId } : {}),
             };
           } else {
             // Update the existing assistant message
@@ -419,43 +394,14 @@
                         updatedConversationCopy.messages.length - 1
                       ].citations || [],
               },
-<<<<<<< HEAD
-            ],
-            // Store the thread ID if we extracted one
-            ...(extractedThreadId ? { threadId: extractedThreadId } : {}),
-          };
-        } else {
-          // Update the existing assistant message
-          const updatedMessages = [
-            ...updatedConversationCopy.messages.slice(0, -1),
-            {
-              ...updatedConversationCopy.messages[
-                updatedConversationCopy.messages.length - 1
-              ],
-              content: text,
-              citations:
-                extractedCitations.length > 0
-                  ? [...extractedCitations]
-                  : updatedConversationCopy.messages[
-                      updatedConversationCopy.messages.length - 1
-                    ].citations || [],
-            },
-          ];
-          updatedConversationCopy = {
-            ...updatedConversationCopy,
-            messages: updatedMessages,
-            // Store the thread ID if we extracted one
-            ...(extractedThreadId ? { threadId: extractedThreadId } : {}),
-          };
-        }
-=======
             ];
             updatedConversationCopy = {
               ...updatedConversationCopy,
               messages: updatedMessages,
+              // Store the thread ID if we extracted one
+              ...(extractedThreadId ? { threadId: extractedThreadId } : {}),
             };
           }
->>>>>>> 1d10481f
 
           // Update the state to trigger a re-render
           homeDispatch({
@@ -686,13 +632,10 @@
                 user,
               );
             }
-<<<<<<< HEAD
-=======
             homeDispatch({ field: 'loading', value: false });
             setRequestStatusMessage(null);
             setRequestStatusSecondLine(null);
 
->>>>>>> 1d10481f
             // TODO: Either force everything through streaming or implement a
             //    non-streaming version of this as well
             const streaming = true;
@@ -706,12 +649,6 @@
                   function push() {
                     // Check if stop was requested before reading more data
                     if (stopConversationRef.current) {
-<<<<<<< HEAD
-=======
-                      console.log(
-                        'Stopping stream in ReadableStream - user requested stop',
-                      );
->>>>>>> 1d10481f
                       controller.close();
                       return;
                     }
@@ -840,12 +777,9 @@
               });
               saveConversations(updatedConversations);
               homeDispatch({ field: 'messageIsStreaming', value: false });
-<<<<<<< HEAD
               homeDispatch({ field: 'loading', value: false });
-=======
               setRequestStatusMessage(null);
               setRequestStatusSecondLine(null);
->>>>>>> 1d10481f
             }
           } else {
             throw new Error('Plugins not currently supported.');
