--- conflicted
+++ resolved
@@ -4,35 +4,22 @@
   FC,
   MouseEventHandler,
   MutableRefObject,
-<<<<<<< HEAD
   SetStateAction,
+  useContext,
   useEffect,
   useRef,
   useState,
 } from 'react';
 import toast from 'react-hot-toast';
-=======
-  SetStateAction, useContext,
-  useEffect,
-  useRef,
-  useState
-} from "react";
-import {IconCamera, IconX} from "@tabler/icons-react";
-import { ChatInputSubmitTypes, ImageMessageContent } from "@/types/chat";
-import toast from "react-hot-toast";
-import {useTranslation} from "next-i18next";
-import {CameraModal} from "@/components/Chat/ChatInput/CameraModal";
-import {onImageUpload} from "@/components/Chat/ChatInputEventHandlers/image-upload";
-import {isMobile} from "@/utils/app/env";
-import {userAuthorizedForFileUploads} from "@/utils/app/userAuth";
-import HomeContext from "@/pages/api/home/home.context";
->>>>>>> 0a97d858
 
 import { useTranslation } from 'next-i18next';
 
 import { isMobile } from '@/utils/app/env';
+import { userAuthorizedForFileUploads } from '@/utils/app/userAuth';
 
 import { ChatInputSubmitTypes, ImageMessageContent } from '@/types/chat';
+
+import HomeContext from '@/pages/api/home/home.context';
 
 import { CameraModal } from '@/components/Chat/ChatInput/CameraModal';
 import { onImageUpload } from '@/components/Chat/ChatInputEventHandlers/image-upload';
@@ -118,18 +105,12 @@
     }
   };
 
-<<<<<<< HEAD
-=======
   const {
-    state: {
-      user,
-    },
+    state: { user },
     dispatch: homeDispatch,
   } = useContext(HomeContext);
-  if (!userAuthorizedForFileUploads(user))
-    return null;
+  if (!userAuthorizedForFileUploads(user)) return null;
 
->>>>>>> 0a97d858
   return (
     <>
       {/*<video ref={videoRef} autoPlay playsInline style={{ display: isCameraOpen ? "block" : "none" }} />*/}
