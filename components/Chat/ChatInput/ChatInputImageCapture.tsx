import { IconCamera, IconX } from '@tabler/icons-react';
import React, {
  Dispatch,
  FC,
  MouseEventHandler,
  MutableRefObject,
  SetStateAction,
  useContext,
  useEffect,
  useRef,
  useState,
} from 'react';
import toast from 'react-hot-toast';

import { useTranslation } from 'next-i18next';

import { isMobile } from '@/utils/app/env';
import { userAuthorizedForFileUploads } from '@/utils/app/userAuth';

import { ChatInputSubmitTypes, ImageMessageContent } from '@/types/chat';

import HomeContext from '@/pages/api/home/home.context';

import { CameraModal } from '@/components/Chat/ChatInput/CameraModal';
import { onImageUpload } from '@/components/Chat/ChatInputEventHandlers/image-upload';

const onImageUploadButtonClick = async (
  event: React.MouseEvent<HTMLButtonElement>,
  videoRef: MutableRefObject<HTMLVideoElement | null>,
  canvasRef: MutableRefObject<HTMLCanvasElement | null>,
  fileInputRef: MutableRefObject<HTMLInputElement | null>,
  setIsCameraOpen: Dispatch<SetStateAction<boolean>>,
): Promise<void> => {
  event.preventDefault();

  if (navigator?.mediaDevices?.getUserMedia) {
    try {
      const stream = await navigator.mediaDevices.getUserMedia({ video: true });
      if (videoRef.current) {
        videoRef.current.srcObject = stream;
        setIsCameraOpen(true);
      }
    } catch (error) {
      console.error('Error accessing camera:', error);
    }
  }
};

export interface ChatInputImageCaptureProps {
<<<<<<< HEAD
    setFilePreviews: Dispatch<SetStateAction<string[]>>;
    setSubmitType: Dispatch<SetStateAction<ChatInputSubmitTypes>>;
    prompt: string;
    setImageFieldValue: Dispatch<SetStateAction<ImageMessageContent | ImageMessageContent[] | null | undefined>>;
=======
  setFilePreviews: Dispatch<SetStateAction<string[]>>;
  setSubmitType: Dispatch<SetStateAction<ChatInputSubmitTypes>>;
  prompt: string;
  setImageFieldValue: Dispatch<
    SetStateAction<ImageMessageContent | null | undefined>
  >;
>>>>>>> 99b691ef
}

const ChatInputImageCapture: FC<ChatInputImageCaptureProps> = ({
  setSubmitType,
  prompt,
  setFilePreviews,
  setImageFieldValue,
}) => {
  const videoRef = useRef<HTMLVideoElement | null>(null);
  const canvasRef = useRef<HTMLCanvasElement | null>(null);
  const fileInputRef = useRef<HTMLInputElement | null>(null);
  const [isCameraOpen, setIsCameraOpen] = useState(false);
  const [isModalOpen, setIsModalOpen] = useState(false);
  const [hasCameraSupport, setHasCameraSupport] = useState(false);

  const openModal = () => setIsModalOpen(true);
  const closeModal = () => setIsModalOpen(false);

  useEffect(() => {
    const checkCameraSupport = async () => {
      try {
        const devices = await navigator.mediaDevices.enumerateDevices();
        const hasCamera = devices.some(
          (device) => device.kind === 'videoinput',
        );
        setHasCameraSupport(hasCamera);
      } catch (error) {
        console.error('Error checking camera support:', error);
        setHasCameraSupport(false);
      }
    };

    checkCameraSupport();
  }, []);

  const handleCameraButtonClick = (e: React.MouseEvent<HTMLButtonElement>) => {
    if (isMobile()) {
      if (fileInputRef.current) {
        fileInputRef.current.click();
      }
    } else {
      onImageUploadButtonClick(
        e,
        videoRef,
        canvasRef,
        fileInputRef,
        setIsCameraOpen,
      ).then((r) => null);
      openModal();
    }
  };

  const {
    state: { user },
    dispatch: homeDispatch,
  } = useContext(HomeContext);
  if (!userAuthorizedForFileUploads(user)) return null;

  return (
    <>
      {/*<video ref={videoRef} autoPlay playsInline style={{ display: isCameraOpen ? "block" : "none" }} />*/}
      <canvas ref={canvasRef} style={{ display: 'none' }} />
      <input
        type="file"
        ref={fileInputRef}
        accept="image/*"
        capture={'environment'}
        onChange={(event) => {
          onImageUpload(
            event,
            prompt,
            setFilePreviews,
            setSubmitType,
            setImageFieldValue,
          );
        }}
        style={{ display: 'none' }}
      />
      {!isCameraOpen && hasCameraSupport && (
        <button onClick={handleCameraButtonClick} className="open-photo-button">
          <IconCamera className="text-black dark:text-white rounded h-5 w-5 hover:bg-gray-200 dark:hover:bg-gray-700" />
          <span className="sr-only">Open Camera</span>
        </button>
      )}
      <CameraModal
        isOpen={isModalOpen}
        closeModal={closeModal}
        videoRef={videoRef}
        canvasRef={canvasRef}
        fileInputRef={fileInputRef}
        setIsCameraOpen={setIsCameraOpen}
        setFilePreviews={setFilePreviews}
        setSubmitType={setSubmitType}
        setImageFieldValue={setImageFieldValue}
      />
    </>
  );
};

export default ChatInputImageCapture;<|MERGE_RESOLUTION|>--- conflicted
+++ resolved
@@ -47,19 +47,12 @@
 };
 
 export interface ChatInputImageCaptureProps {
-<<<<<<< HEAD
-    setFilePreviews: Dispatch<SetStateAction<string[]>>;
-    setSubmitType: Dispatch<SetStateAction<ChatInputSubmitTypes>>;
-    prompt: string;
-    setImageFieldValue: Dispatch<SetStateAction<ImageMessageContent | ImageMessageContent[] | null | undefined>>;
-=======
   setFilePreviews: Dispatch<SetStateAction<string[]>>;
   setSubmitType: Dispatch<SetStateAction<ChatInputSubmitTypes>>;
   prompt: string;
   setImageFieldValue: Dispatch<
-    SetStateAction<ImageMessageContent | null | undefined>
+    SetStateAction<ImageMessageContent | ImageMessageContent[] | null | undefined>
   >;
->>>>>>> 99b691ef
 }
 
 const ChatInputImageCapture: FC<ChatInputImageCaptureProps> = ({
