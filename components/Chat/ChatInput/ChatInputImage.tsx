--- conflicted
+++ resolved
@@ -7,18 +7,7 @@
 } from 'react';
 import toast from 'react-hot-toast';
 
-<<<<<<< HEAD
-const onImageUpload = (
-    event: React.ChangeEvent<any>,
-    setFilePreviews:  Dispatch<SetStateAction<string[]>>,
-    setSubmitType: Dispatch<SetStateAction<ChatInputSubmitTypes>>,
-    setImageFieldValue: Dispatch<SetStateAction<ImageMessageContent | ImageMessageContent[] | null | undefined>>,
-) => {
-    event.preventDefault();
-    const file = event.target.files[0];
-=======
 import { userAuthorizedForFileUploads } from '@/utils/app/userAuth';
->>>>>>> 99b691ef
 
 import {
   ChatInputSubmitTypes,
@@ -26,57 +15,15 @@
   TextMessageContent,
 } from '@/types/chat';
 
-<<<<<<< HEAD
-    const reader = new FileReader();
-    reader.readAsDataURL(file);
-    reader.onloadend = () => {
-        const base64String = reader.result as string;
-        fetch(`/api/v2/file/upload?filename=${encodeURI(file.name)}&filetype=image`, {
-            method: 'POST',
-            body: base64String,
-        }).then(page => {
-            page.json().then(data => {
-                const imageMessage: ImageMessageContent = {
-                    type: 'image_url',
-                    image_url: {
-                        url: data.uri,
-                        detail: 'auto',
-                    },
-                }
-                setImageFieldValue(prevImageFieldValue => {
-                    if (Array.isArray(prevImageFieldValue)) {
-                        return [...prevImageFieldValue, imageMessage];
-                    } else if (prevImageFieldValue) {
-                        return [prevImageFieldValue, imageMessage];
-                    } else {
-                        return [imageMessage]
-                    }
-                })
-                setFilePreviews(prevFilePreviews => {
-                    if (Array.isArray(prevFilePreviews)) {
-                        prevFilePreviews.push(base64String)
-                        return prevFilePreviews
-                    } else {
-                        return [base64String]
-                    }
-                })
-            })
-        })
-=======
 import HomeContext from '@/pages/api/home/home.context';
->>>>>>> 99b691ef
 
 import ImageIcon from '@/components/Icons/image';
 
 const onImageUpload = (
-  event: React.ChangeEvent<any>,
-  // setContent: Dispatch<SetStateAction<string | Array<TextMessageContent | ImageMessageContent>>>,
-  prompt: string,
-  setFilePreviews: Dispatch<SetStateAction<string[]>>,
-  setSubmitType: Dispatch<SetStateAction<ChatInputSubmitTypes>>,
-  setImageFieldValue: Dispatch<
-    SetStateAction<ImageMessageContent | null | undefined>
-  >,
+    event: React.ChangeEvent<any>,
+    setFilePreviews:  Dispatch<SetStateAction<string[]>>,
+    setSubmitType: Dispatch<SetStateAction<ChatInputSubmitTypes>>,
+    setImageFieldValue: Dispatch<SetStateAction<ImageMessageContent | ImageMessageContent[] | null | undefined>>,
 ) => {
   event.preventDefault();
   const file = event.target.files[0];
@@ -114,7 +61,15 @@
             detail: 'auto',
           },
         };
-        setImageFieldValue(imageMessage);
+        setImageFieldValue(prevImageFieldValue => {
+                    if (Array.isArray(prevImageFieldValue)) {
+                        return [...prevImageFieldValue, imageMessage];
+                    } else if (prevImageFieldValue) {
+                        return [prevImageFieldValue, imageMessage];
+                    } else {
+                        return [imageMessage]
+                    }
+                });
         setFilePreviews((prevFilePreviews) => {
           if (Array.isArray(prevFilePreviews)) {
             prevFilePreviews.push(base64String);
@@ -139,20 +94,10 @@
 };
 
 export interface ChatInputImageProps {
-<<<<<<< HEAD
     setFilePreviews: Dispatch<SetStateAction<string[]>>;
     setSubmitType: Dispatch<SetStateAction<ChatInputSubmitTypes>>;
     prompt: string;
     setImageFieldValue: Dispatch<SetStateAction<ImageMessageContent | ImageMessageContent[]  | null | undefined>>;
-=======
-  setFilePreviews: Dispatch<SetStateAction<string[]>>;
-  setSubmitType: Dispatch<SetStateAction<ChatInputSubmitTypes>>;
-  prompt: string;
-  // setContent: Dispatch<SetStateAction<string | Array<TextMessageContent | ImageMessageContent>>> | null;
-  setImageFieldValue: Dispatch<
-    SetStateAction<ImageMessageContent | null | undefined>
-  >;
->>>>>>> 99b691ef
 }
 
 const ChatInputImage = ({
@@ -169,37 +114,14 @@
   } = useContext(HomeContext);
   if (!userAuthorizedForFileUploads(user)) return null;
 
-<<<<<<< HEAD
-    return <>
-        <input
-            type="file"
-            ref={imageInputRef}
-            style={{display: "none"}}
-            onChange={(event) => {
-                onImageUpload(event, setFilePreviews, setSubmitType, setImageFieldValue)
-            }}
-            accept={"image/*"}
-        />
-        <button
-            onClick={(e) => {
-                onImageUploadButtonClick(e, imageInputRef)
-            }}
-            className={""}
-        >
-            <ImageIcon className="bg-[#212121] rounded h-5 w-5"/>
-            <span className="sr-only">Add image</span>
-        </button>
-=======
   return (
     <>
       <input
         type="file"
         ref={imageInputRef}
-        style={{ display: 'none' }}
-        onChange={(event) => {
-          onImageUpload(
-            event,
-            prompt,
+        style={{ display: 'none'}}
+            onChange={(event) => {
+                onImageUpload(event,
             setFilePreviews,
             setSubmitType,
             setImageFieldValue,
@@ -216,7 +138,6 @@
         <ImageIcon className="text-black dark:text-white rounded h-5 w-5 hover:bg-gray-200 dark:hover:bg-gray-700" />
         <span className="sr-only">Add image</span>
       </button>
->>>>>>> 99b691ef
     </>
   );
 };
