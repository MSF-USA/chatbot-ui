--- conflicted
+++ resolved
@@ -1,24 +1,21 @@
-<<<<<<< HEAD
 import React, {
   Dispatch,
   MutableRefObject,
   SetStateAction,
+  useContext,
   useRef,
 } from 'react';
-=======
-import ImageIcon from "@/components/Icons/image";
-import React, {Dispatch, MutableRefObject, SetStateAction, useContext, useRef} from "react";
-import {ChatInputSubmitTypes, ImageMessageContent, TextMessageContent} from "@/types/chat";
->>>>>>> 0a97d858
 import toast from 'react-hot-toast';
-import {userAuthorizedForFileUploads} from "@/utils/app/userAuth";
-import HomeContext from "@/pages/api/home/home.context";
+
+import { userAuthorizedForFileUploads } from '@/utils/app/userAuth';
 
 import {
   ChatInputSubmitTypes,
   ImageMessageContent,
   TextMessageContent,
 } from '@/types/chat';
+
+import HomeContext from '@/pages/api/home/home.context';
 
 import ImageIcon from '@/components/Icons/image';
 
@@ -110,7 +107,12 @@
 }: ChatInputImageProps) => {
   const imageInputRef: MutableRefObject<any> = useRef(null);
 
-<<<<<<< HEAD
+  const {
+    state: { user },
+    dispatch: homeDispatch,
+  } = useContext(HomeContext);
+  if (!userAuthorizedForFileUploads(user)) return null;
+
   return (
     <>
       <input
@@ -137,36 +139,6 @@
         <ImageIcon className="text-black dark:text-white rounded h-5 w-5 hover:bg-gray-200 dark:hover:bg-gray-700" />
         <span className="sr-only">Add image</span>
       </button>
-=======
-    const {
-        state: {
-            user,
-        },
-        dispatch: homeDispatch,
-    } = useContext(HomeContext);
-    if (!userAuthorizedForFileUploads(user))
-        return null;
-
-    return <>
-        <input
-            type="file"
-            ref={imageInputRef}
-            style={{display: "none"}}
-            onChange={(event) => {
-                onImageUpload(event, prompt, setFilePreviews, setSubmitType, setImageFieldValue)
-            }}
-            accept={"image/*"}
-        />
-        <button
-            onClick={(e) => {
-                onImageUploadButtonClick(e, imageInputRef)
-            }}
-            className={""}
-        >
-            <ImageIcon className="bg-[#212121] rounded h-5 w-5"/>
-            <span className="sr-only">Add image</span>
-        </button>
->>>>>>> 0a97d858
     </>
   );
 };
