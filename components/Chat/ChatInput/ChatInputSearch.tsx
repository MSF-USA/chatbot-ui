--- conflicted
+++ resolved
@@ -26,13 +26,9 @@
 import HomeContext from '@/pages/api/home/home.context';
 
 import BetaBadge from '@/components/Beta/Badge';
-<<<<<<< HEAD
-import {useTranslation} from "next-i18next";
+
+import crypto from 'crypto';
 import useCloseOnOutsideAndEscape from '@/hooks/useCloseOnOutsideAndEscape';
-=======
-
-import crypto from 'crypto';
->>>>>>> 6933d5f8
 
 interface ChatInputSearchProps {
   isOpen: boolean; // Directly controls visibility
@@ -80,21 +76,6 @@
 }
 
 const ChatInputSearch = ({
-<<<<<<< HEAD
-                           onFileUpload,
-                           setSubmitType,
-                           setFilePreviews,
-                           setFileFieldValue,
-                           setImageFieldValue,
-                           setUploadProgress,
-                           setTextFieldValue,
-                           handleSend,
-    setParentModalIsOpen,
-  simulateClick,
-                         }: ChatInputSearchProps) => {
-  const modalRef = useCloseOnOutsideAndEscape(true, () => setParentModalIsOpen(false));
-
-=======
   isOpen,
   onClose,
   onFileUpload,
@@ -107,7 +88,7 @@
   handleSend,
   initialMode = 'search',
 }: ChatInputSearchProps) => {
->>>>>>> 6933d5f8
+  const modalRef = useCloseOnOutsideAndEscape(true, () => setParentModalIsOpen(false));
   const { t } = useTranslation('chat');
   const {
     state: { user },
@@ -377,70 +358,16 @@
 
   return (
     <div
-      className="fixed inset-0 bg-black bg-opacity-50 flex items-center justify-center z-50"
-      role="dialog"
-      aria-modal="true"
-      aria-labelledby="search-modal-title"
+            ref={modalRef}
+            className="fixed inset-0 bg-black bg-opacity-50 flex items-center justify-center z-50"
+          role="dialog"
+          aria-modal="true"
+          aria-labelledby="search-modal-title"
     >
       <div
         ref={modalRef}
         className="bg-white dark:bg-gray-800 rounded-lg p-6 w-full max-w-xl mx-2 shadow-xl"
       >
-<<<<<<< HEAD
-        <IconSearch className="text-black dark:text-white rounded h-5 w-5 hover:bg-gray-200 dark:hover:bg-gray-700" />
-        <span className="sr-only">Add document from search</span>
-      </button>
-
-      {isModalOpen && (
-        <div
-            ref={modalRef}
-            className="fixed inset-0 bg-black bg-opacity-50 flex items-center justify-center z-50"
-          role="dialog"
-          aria-modal="true"
-          aria-labelledby="modal-title"
-        >
-          <div
-            className="fixed inset-0 w-full h-full bg-black opacity-40"
-            onClick={() => {
-              setModalOpen(false);
-              setParentModalIsOpen(false);
-            }}
-          ></div>
-          <div className="bg-white dark:bg-gray-800 rounded-lg p-6 w-full max-w-md mx-2 shadow-xl relative">
-          <div className="relative">
-                <button
-                  onClick={() => {
-                    setModalOpen(false);
-                    setParentModalIsOpen(false);
-                  }}
-                  className="absolute -top-5 -right-5 text-gray-600 dark:text-gray-200 hover:text-gray-900 dark:hover:text-white"
-                  >
-                    <svg
-                      xmlns="http://www.w3.org/2000/svg"
-                      className="h-5 w-5"
-                      fill="none"
-                      viewBox="0 0 24 24"
-                      stroke="currentColor"
-                    >
-                      <path
-                        strokeLinecap="round"
-                        strokeLinejoin="round"
-                        strokeWidth={2}
-                        d="M6 18L18 6M6 6l12 12"
-                      />
-                    </svg>
-                  <span className="sr-only">Close modal</span>
-                </button>
-                <div className="flex justify-between items-center mb-4">
-                <BetaBadge />
-                  <div className="flex-1 text-center mr-9">
-                    <h2
-                      id="modal-title"
-                      className="text-xl font-bold text-gray-900 dark:text-white"
-                    >
-                      {t('webSearchModalTitle')}
-                    </h2>
-=======
         <div className="relative">
           <div className="absolute -top-4 -left-4">
             <BetaBadge />
@@ -511,7 +438,6 @@
                       disabled={isSubmitting}
                       className="col-span-3 mt-1 w-full p-2 border border-gray-300 dark:border-gray-600 rounded-md text-gray-900 dark:text-white bg-white dark:bg-gray-700"
                     />
->>>>>>> 6933d5f8
                   </div>
                 </div>
                 <div className="flex flex-col">
