--- conflicted
+++ resolved
@@ -20,7 +20,6 @@
 import FileIcon from '@/components/Icons/file';
 
 interface ChatInputFileProps {
-<<<<<<< HEAD
     onFileUpload: (
         event: React.ChangeEvent<any>,
         setSubmitType: Dispatch<SetStateAction<ChatInputSubmitTypes>>,
@@ -31,49 +30,6 @@
     setSubmitType: Dispatch<SetStateAction<ChatInputSubmitTypes>>,
     setFilePreviews: Dispatch<SetStateAction<string[]>>,
     setFileFieldValue: Dispatch<SetStateAction<FileMessageContent | FileMessageContent[] | null>>,
-    setImageFieldValue: Dispatch<SetStateAction<ImageMessageContent | ImageMessageContent[] | null | undefined>>
-
-}
-
-const ChatInputFile = (
-    {
-        onFileUpload, setSubmitType, setFilePreviews, setFileFieldValue, setImageFieldValue
-    }: ChatInputFileProps
-) => {
-    const fileInputRef: MutableRefObject<any> = useRef(null)
-
-    const {
-        state: {
-            user,
-        },
-        dispatch: homeDispatch,
-    } = useContext(HomeContext);
-    if (!userAuthorizedForFileUploads(user))
-        return null;
-
-    return <>
-        <input
-            type="file"
-            ref={fileInputRef}
-            style={{display: "none"}}
-            onChange={(event: ChangeEvent<HTMLInputElement>) => {
-                event.preventDefault()
-                onFileUpload(event, setSubmitType, setFilePreviews, setFileFieldValue, setImageFieldValue)
-            }}
-        />
-        <button onClick={(event: React.MouseEvent<HTMLButtonElement>) => {
-            event.preventDefault();
-            fileInputRef.current?.click();
-        }}>
-            <FileIcon className="bg-[#212121] rounded h-5 w-5"/>
-            <span className="sr-only">Add document</span>
-        </button>
-=======
-  onFileUpload: (
-    event: React.ChangeEvent<any>,
-    setSubmitType: Dispatch<SetStateAction<ChatInputSubmitTypes>>,
-    setFilePreviews: Dispatch<SetStateAction<string[]>>,
-    setFileFieldValue: Dispatch<SetStateAction<FileMessageContent | null>>,
     setImageFieldValue: Dispatch<
       SetStateAction<ImageMessageContent | null | undefined>
     >,
@@ -82,18 +38,16 @@
   setFilePreviews: Dispatch<SetStateAction<string[]>>;
   setFileFieldValue: Dispatch<SetStateAction<FileMessageContent | null>>;
   setImageFieldValue: Dispatch<
-    SetStateAction<ImageMessageContent | null | undefined>
+    SetStateAction<ImageMessageContent | ImageMessageContent[] | null | undefined>
   >;
 }
 
-const ChatInputFile = ({
-  onFileUpload,
-  setSubmitType,
-  setFilePreviews,
-  setFileFieldValue,
-  setImageFieldValue,
-}: ChatInputFileProps) => {
-  const fileInputRef: MutableRefObject<any> = useRef(null);
+const ChatInputFile = (
+    {
+        onFileUpload, setSubmitType, setFilePreviews, setFileFieldValue, setImageFieldValue
+    ,}: ChatInputFileProps
+) => {
+    const fileInputRef: MutableRefObject<any> = useRef(null);
 
   const {
     state: { user },
@@ -127,7 +81,6 @@
         <FileIcon className="text-black dark:text-white rounded h-5 w-5 hover:bg-gray-200 dark:hover:bg-gray-700" />
         <span className="sr-only">Add document</span>
       </button>
->>>>>>> 99b691ef
     </>
   );
 };
