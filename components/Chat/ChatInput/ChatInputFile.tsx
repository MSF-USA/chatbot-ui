<<<<<<< HEAD
import React, {
  ChangeEvent,
  Dispatch,
  MutableRefObject,
  SetStateAction,
  useRef,
} from 'react';

import {
  ChatInputSubmitTypes,
  FileMessageContent,
  ImageMessageContent,
} from '@/types/chat';

import FileIcon from '@/components/Icons/file';
=======
import FileIcon from "@/components/Icons/file";
import React, {ChangeEvent, Dispatch, MutableRefObject, SetStateAction, useContext, useRef} from "react";
import {ChatInputSubmitTypes, FileMessageContent, ImageMessageContent} from "@/types/chat";
import {userAuthorizedForFileUploads} from "@/utils/app/userAuth";
import HomeContext from "@/pages/api/home/home.context";
>>>>>>> 0a97d858

interface ChatInputFileProps {
  onFileUpload: (
    event: React.ChangeEvent<any>,
    setSubmitType: Dispatch<SetStateAction<ChatInputSubmitTypes>>,
    setFilePreviews: Dispatch<SetStateAction<string[]>>,
    setFileFieldValue: Dispatch<SetStateAction<FileMessageContent | null>>,
    setImageFieldValue: Dispatch<
      SetStateAction<ImageMessageContent | null | undefined>
    >,
  ) => void;
  setSubmitType: Dispatch<SetStateAction<ChatInputSubmitTypes>>;
  setFilePreviews: Dispatch<SetStateAction<string[]>>;
  setFileFieldValue: Dispatch<SetStateAction<FileMessageContent | null>>;
  setImageFieldValue: Dispatch<
    SetStateAction<ImageMessageContent | null | undefined>
  >;
}

<<<<<<< HEAD
const ChatInputFile = ({
  onFileUpload,
  setSubmitType,
  setFilePreviews,
  setFileFieldValue,
  setImageFieldValue,
}: ChatInputFileProps) => {
  const fileInputRef: MutableRefObject<any> = useRef(null);
  return (
    <>
      <input
        type="file"
        ref={fileInputRef}
        style={{ display: 'none' }}
        onChange={(event: ChangeEvent<HTMLInputElement>) => {
          event.preventDefault();
          onFileUpload(
            event,
            setSubmitType,
            setFilePreviews,
            setFileFieldValue,
            setImageFieldValue,
          );
        }}
      />
      <button
        onClick={(event: React.MouseEvent<HTMLButtonElement>) => {
          event.preventDefault();
          fileInputRef.current?.click();
        }}
      >
        <FileIcon className="text-black dark:text-white rounded h-5 w-5 hover:bg-gray-200 dark:hover:bg-gray-700" />
        <span className="sr-only">Add document</span>
      </button>
=======
const ChatInputFile = ({onFileUpload, setSubmitType, setFilePreviews, setFileFieldValue, setImageFieldValue}: ChatInputFileProps) => {
    const fileInputRef: MutableRefObject<any> = useRef(null)

    const {
        state: {
            user,
        },
        dispatch: homeDispatch,
    } = useContext(HomeContext);
    if (!userAuthorizedForFileUploads(user))
        return null;

    return <>
        <input
            type="file"
            ref={fileInputRef}
            style={{display: "none"}}
            onChange={(event: ChangeEvent<HTMLInputElement>) => {
                event.preventDefault()
                onFileUpload(event, setSubmitType, setFilePreviews, setFileFieldValue, setImageFieldValue)
            }}
        />
        <button onClick={(event: React.MouseEvent<HTMLButtonElement>) => {
            event.preventDefault();
            fileInputRef.current?.click();
        }}>
            <FileIcon className="bg-[#212121] rounded h-5 w-5"/>
            <span className="sr-only">Add document</span>
        </button>
>>>>>>> 0a97d858
    </>
  );
};

export default ChatInputFile;<|MERGE_RESOLUTION|>--- conflicted
+++ resolved
@@ -1,11 +1,13 @@
-<<<<<<< HEAD
 import React, {
   ChangeEvent,
   Dispatch,
   MutableRefObject,
   SetStateAction,
+  useContext,
   useRef,
 } from 'react';
+
+import { userAuthorizedForFileUploads } from '@/utils/app/userAuth';
 
 import {
   ChatInputSubmitTypes,
@@ -13,14 +15,9 @@
   ImageMessageContent,
 } from '@/types/chat';
 
+import HomeContext from '@/pages/api/home/home.context';
+
 import FileIcon from '@/components/Icons/file';
-=======
-import FileIcon from "@/components/Icons/file";
-import React, {ChangeEvent, Dispatch, MutableRefObject, SetStateAction, useContext, useRef} from "react";
-import {ChatInputSubmitTypes, FileMessageContent, ImageMessageContent} from "@/types/chat";
-import {userAuthorizedForFileUploads} from "@/utils/app/userAuth";
-import HomeContext from "@/pages/api/home/home.context";
->>>>>>> 0a97d858
 
 interface ChatInputFileProps {
   onFileUpload: (
@@ -40,7 +37,6 @@
   >;
 }
 
-<<<<<<< HEAD
 const ChatInputFile = ({
   onFileUpload,
   setSubmitType,
@@ -49,6 +45,13 @@
   setImageFieldValue,
 }: ChatInputFileProps) => {
   const fileInputRef: MutableRefObject<any> = useRef(null);
+
+  const {
+    state: { user },
+    dispatch: homeDispatch,
+  } = useContext(HomeContext);
+  if (!userAuthorizedForFileUploads(user)) return null;
+
   return (
     <>
       <input
@@ -75,37 +78,6 @@
         <FileIcon className="text-black dark:text-white rounded h-5 w-5 hover:bg-gray-200 dark:hover:bg-gray-700" />
         <span className="sr-only">Add document</span>
       </button>
-=======
-const ChatInputFile = ({onFileUpload, setSubmitType, setFilePreviews, setFileFieldValue, setImageFieldValue}: ChatInputFileProps) => {
-    const fileInputRef: MutableRefObject<any> = useRef(null)
-
-    const {
-        state: {
-            user,
-        },
-        dispatch: homeDispatch,
-    } = useContext(HomeContext);
-    if (!userAuthorizedForFileUploads(user))
-        return null;
-
-    return <>
-        <input
-            type="file"
-            ref={fileInputRef}
-            style={{display: "none"}}
-            onChange={(event: ChangeEvent<HTMLInputElement>) => {
-                event.preventDefault()
-                onFileUpload(event, setSubmitType, setFilePreviews, setFileFieldValue, setImageFieldValue)
-            }}
-        />
-        <button onClick={(event: React.MouseEvent<HTMLButtonElement>) => {
-            event.preventDefault();
-            fileInputRef.current?.click();
-        }}>
-            <FileIcon className="bg-[#212121] rounded h-5 w-5"/>
-            <span className="sr-only">Add document</span>
-        </button>
->>>>>>> 0a97d858
     </>
   );
 };
