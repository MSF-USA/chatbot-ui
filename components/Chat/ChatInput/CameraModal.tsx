import { IconCamera, IconX } from '@tabler/icons-react';
import React, {
  Dispatch,
  FC,
  MutableRefObject,
  SetStateAction,
  useEffect,
  useState,
} from 'react';

import { useTranslation } from 'next-i18next';

import { ChatInputSubmitTypes, ImageMessageContent } from '@/types/chat';

import { onImageUpload } from '@/components/Chat/ChatInputEventHandlers/image-upload';

const onTakePhotoButtonClick = (
  videoRef: MutableRefObject<HTMLVideoElement | null>,
  canvasRef: MutableRefObject<HTMLCanvasElement | null>,
  fileInputRef: MutableRefObject<HTMLInputElement | null>,
  setIsCameraOpen: Dispatch<SetStateAction<boolean>>,
  setFilePreviews: Dispatch<SetStateAction<string[]>>,
  setSubmitType: Dispatch<SetStateAction<ChatInputSubmitTypes>>,
<<<<<<< HEAD
  setImageFieldValue: Dispatch<SetStateAction<ImageMessageContent | ImageMessageContent[] | null | undefined>>,
  closeModal: () => void
=======
  setImageFieldValue: Dispatch<
    SetStateAction<ImageMessageContent | null | undefined>
  >,
  closeModal: () => void,
>>>>>>> 3ba8813e
) => {
  if (videoRef.current && canvasRef.current && fileInputRef.current) {
    canvasRef.current.width = videoRef.current.videoWidth;
    canvasRef.current.height = videoRef.current.videoHeight;
    canvasRef.current.getContext('2d')?.drawImage(videoRef.current, 0, 0);

    canvasRef.current.toBlob((blob) => {
      if (blob) {
        const file = new File([blob], 'camera_image.png', {
          type: 'image/png',
        });
        const dataTransfer = new DataTransfer();
        dataTransfer.items.add(file);
        fileInputRef.current!.files = dataTransfer.files;
        const newEvent = new Event('change');
        fileInputRef.current!.dispatchEvent(newEvent);
        onImageUpload(
<<<<<<< HEAD
            newEvent,
            prompt,
            setFilePreviews,
            setSubmitType,
            setImageFieldValue
=======
          // @ts-ignore
          newEvent,
          prompt,
          setFilePreviews,
          setSubmitType,
          setImageFieldValue,
>>>>>>> 3ba8813e
        );
      }
    }, 'image/png');

    stopMediaStream(videoRef.current);
    setIsCameraOpen(false);
  }
  closeModal();
};

const stopMediaStream = (videoElement: HTMLVideoElement | null) => {
  if (videoElement && videoElement.srcObject instanceof MediaStream) {
    const tracks = videoElement.srcObject.getTracks();
    tracks.forEach((track) => track.stop());
  }
};

interface CameraModalProps {
  isOpen: boolean;
  closeModal: () => void;
  videoRef: MutableRefObject<HTMLVideoElement | null>;
  canvasRef: MutableRefObject<HTMLCanvasElement | null>;
  fileInputRef: MutableRefObject<HTMLInputElement | null>;
  setIsCameraOpen: Dispatch<SetStateAction<boolean>>;
  setFilePreviews: Dispatch<SetStateAction<string[]>>;
  setSubmitType: Dispatch<SetStateAction<ChatInputSubmitTypes>>;
<<<<<<< HEAD
  setImageFieldValue: Dispatch<SetStateAction<ImageMessageContent | ImageMessageContent[] | null | undefined>>;
=======
  setImageFieldValue: Dispatch<
    SetStateAction<ImageMessageContent | null | undefined>
  >;
>>>>>>> 3ba8813e
}

export const CameraModal: FC<CameraModalProps> = ({
  isOpen,
  closeModal,
  videoRef,
  canvasRef,
  fileInputRef,
  setIsCameraOpen,
  setFilePreviews,
  setSubmitType,
  setImageFieldValue,
}) => {
  const { t } = useTranslation('chat');
  const [cameras, setCameras] = useState<MediaDeviceInfo[]>([]);
  const [selectedCamera, setSelectedCamera] = useState<string>('');

  useEffect(() => {
    const getDevices = async () => {
      const devices = await navigator.mediaDevices.enumerateDevices();
      const videoDevices = devices.filter(
        (device) => device.kind === 'videoinput',
      );
      setCameras(videoDevices);
      if (videoDevices.length > 0) {
        setSelectedCamera(videoDevices[0].deviceId);
      }
    };
    getDevices();
  }, []);

  const startCamera = async (deviceId: string) => {
    const stream: MediaStream = await navigator.mediaDevices.getUserMedia({
      video: { deviceId },
    });
    if (videoRef.current) {
      videoRef.current.srcObject = stream;
    }
  };

  const handleCameraChange = (deviceId: string) => {
    setSelectedCamera(deviceId);
    stopMediaStream(videoRef.current);
    startCamera(deviceId);
  };

  if (!isOpen) return null;

  const exitModal = () => {
    stopMediaStream(videoRef.current);
    setIsCameraOpen(false);
    closeModal();
  };

  return (
    <div className="fixed inset-0 flex items-center justify-center z-50">
      <div className="bg-white dark:bg-black rounded-lg shadow-lg p-6 relative max-w-lg w-full">
        <button
          onClick={exitModal}
          className="absolute top-2 right-2 text-gray-500 hover:text-gray-800"
        >
          <IconX />
        </button>
        {cameras.length > 1 && (
          <select
            value={selectedCamera}
            onChange={(e) => handleCameraChange(e.target.value)}
            className="mb-4 w-full px-4 py-2 border border-gray-300 rounded-md focus:outline-none focus:ring-2 focus:ring-blue-500"
          >
            {cameras.map((camera) => (
              <option key={camera.deviceId} value={camera.deviceId}>
                {camera.label || `Camera (${camera.deviceId})`}
              </option>
            ))}
          </select>
        )}
        {cameras.length === 1 && (
          <div className="mb-4 text-center dark:text-white text-gray-900">
            {cameras[0].label || 'Camera'}
          </div>
        )}
        <div className="relative mb-4">
          <video
            ref={videoRef}
            autoPlay
            playsInline
            className="w-full h-auto rounded-md"
          />
          <canvas ref={canvasRef} style={{ display: 'none' }} />
        </div>
        <button
          onClick={() => {
            onTakePhotoButtonClick(
              videoRef,
              canvasRef,
              fileInputRef,
              setIsCameraOpen,
              setFilePreviews,
              setSubmitType,
              setImageFieldValue,
              closeModal,
            );
          }}
          className="w-full bg-blue-500 text-white px-4 py-2 rounded-md flex items-center justify-center"
        >
          <IconCamera className="w-6 h-6 mr-2 text-black dark:text-white" />
          <span>{t('Take photo')}</span>
        </button>
      </div>
    </div>
  );
};<|MERGE_RESOLUTION|>--- conflicted
+++ resolved
@@ -21,15 +21,10 @@
   setIsCameraOpen: Dispatch<SetStateAction<boolean>>,
   setFilePreviews: Dispatch<SetStateAction<string[]>>,
   setSubmitType: Dispatch<SetStateAction<ChatInputSubmitTypes>>,
-<<<<<<< HEAD
-  setImageFieldValue: Dispatch<SetStateAction<ImageMessageContent | ImageMessageContent[] | null | undefined>>,
-  closeModal: () => void
-=======
   setImageFieldValue: Dispatch<
-    SetStateAction<ImageMessageContent | null | undefined>
+    SetStateAction<ImageMessageContent | ImageMessageContent[] | null | undefined>
   >,
   closeModal: () => void,
->>>>>>> 3ba8813e
 ) => {
   if (videoRef.current && canvasRef.current && fileInputRef.current) {
     canvasRef.current.width = videoRef.current.videoWidth;
@@ -47,20 +42,11 @@
         const newEvent = new Event('change');
         fileInputRef.current!.dispatchEvent(newEvent);
         onImageUpload(
-<<<<<<< HEAD
             newEvent,
             prompt,
             setFilePreviews,
             setSubmitType,
-            setImageFieldValue
-=======
-          // @ts-ignore
-          newEvent,
-          prompt,
-          setFilePreviews,
-          setSubmitType,
-          setImageFieldValue,
->>>>>>> 3ba8813e
+            setImageFieldValue,
         );
       }
     }, 'image/png');
@@ -87,13 +73,9 @@
   setIsCameraOpen: Dispatch<SetStateAction<boolean>>;
   setFilePreviews: Dispatch<SetStateAction<string[]>>;
   setSubmitType: Dispatch<SetStateAction<ChatInputSubmitTypes>>;
-<<<<<<< HEAD
-  setImageFieldValue: Dispatch<SetStateAction<ImageMessageContent | ImageMessageContent[] | null | undefined>>;
-=======
   setImageFieldValue: Dispatch<
-    SetStateAction<ImageMessageContent | null | undefined>
+    SetStateAction<ImageMessageContent | ImageMessageContent[] | null | undefined>
   >;
->>>>>>> 3ba8813e
 }
 
 export const CameraModal: FC<CameraModalProps> = ({
