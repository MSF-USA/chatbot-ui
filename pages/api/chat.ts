import {
  APIM_CHAT_ENDPONT,
  AZURE_DEPLOYMENT_ID,
  DEFAULT_SYSTEM_PROMPT,
  DEFAULT_TEMPERATURE,
  OPENAI_API_HOST, OPENAI_API_TYPE, OPENAI_API_VERSION
} from '@/utils/app/const';
import { OpenAIError } from '@/utils/server';

import { ChatBody, Message } from '@/types/chat';
import { OpenAIModelID } from '@/types/openai';

// @ts-expect-error
import wasm from '../../node_modules/@dqbd/tiktoken/lite/tiktoken_bg.wasm?module';

import tiktokenModel from '@dqbd/tiktoken/encoders/cl100k_base.json';
import { Tiktoken, init } from '@dqbd/tiktoken/lite/init';
import {getToken} from "next-auth/jwt";
import {makeAPIMRequest} from "@/utils/server/apim";
import {NextRequest} from "next/server";
import {getMessagesToSendV2, isImageConversation} from "@/utils/app/chat";
import {ApimChatResponseDataStructure} from "@/types/apim";
import AzureOpenAIClient from "@/utils/server/azure-openai";
import {JWT} from 'next-auth';


export const config = {
  runtime: 'edge',
};


const handler = async (req: NextRequest): Promise<Response> => {
  try {
    const { model, messages, key, prompt, temperature } = (await req.json()) as ChatBody;

    await init((imports) => WebAssembly.instantiate(wasm, imports));
    const encoding = new Tiktoken(
      tiktokenModel.bpe_ranks,
      tiktokenModel.special_tokens,
      tiktokenModel.pat_str,
    );

    let promptToSend = prompt;
    if (!promptToSend) {
      promptToSend = DEFAULT_SYSTEM_PROMPT;
    }

    let temperatureToUse = temperature;
    if (temperatureToUse == null) {
      temperatureToUse = DEFAULT_TEMPERATURE;
    }

    const isValidModel = Object.values(OpenAIModelID).toString().includes(model.id)

    let modelToUse = model.id
    if (modelToUse == null || !isValidModel) {
      modelToUse = AZURE_DEPLOYMENT_ID;
    }

    const prompt_tokens = encoding.encode(promptToSend);

    const messagesToSend: Message[] = await getMessagesToSendV2(
        messages, encoding, prompt_tokens.length, model.tokenLimit
    );
    encoding.free();
<<<<<<< HEAD
    // @ts-ignore
    const token: JWT | null = await getToken({req});
    if (!token)
      throw new Error("Could not pull token!")

    let resp;
    try {
      if (isImageConversation(messages)) {
        const openaiClient = new AzureOpenAIClient();
        resp = await openaiClient.getVisionCompletion(messagesToSend);
      } else {
=======
    if (OPENAI_API_TYPE === 'azure') {
      // @ts-ignore
      const token: JWT = await getToken({req});
      let resp;
      try {
        console.log(isValidModel)
        resp = await makeAPIMRequest(
            `${OPENAI_API_HOST}/${APIM_CHAT_ENDPONT}/deployments/${modelToUse}/chat/completions?api-version=${OPENAI_API_VERSION}`,
            token.accessToken,
            'POST',
            {
              "messages": messagesToSend,
            }
        )
      } catch (err) {
>>>>>>> 3dac0a96
        resp = await makeAPIMRequest(
            `${OPENAI_API_HOST}/${APIM_CHAT_ENDPONT}/deployments/${modelToUse}/chat/completions?api-version=${OPENAI_API_VERSION}`,
            token.accessToken,
            'POST',
            {
              "messages": messagesToSend,
            }
        )
      }
    } catch (err) {
      console.error(err)
      // TODO: implement this in a way that isn't idiotic
      resp = await makeAPIMRequest(
          `${OPENAI_API_HOST}/${APIM_CHAT_ENDPONT}/deployments/${AZURE_DEPLOYMENT_ID}/chat/completions?api-version=${OPENAI_API_VERSION}`,
          token.accessToken,
          'POST',
          {
            "model": model.id,
            "messages": messagesToSend,
          }
      )
    }
    return new Response((resp as  ApimChatResponseDataStructure).choices[0].message.content, {status: 200});
  } catch (error) {
    console.error(error);
    if (error instanceof OpenAIError) {
      return new Response('Error', { status: 500, statusText: error.message });
    } else {
      return new Response('Error', { status: 500 });
    }
  }
};

export default handler;<|MERGE_RESOLUTION|>--- conflicted
+++ resolved
@@ -30,6 +30,7 @@
 
 
 const handler = async (req: NextRequest): Promise<Response> => {
+
   try {
     const { model, messages, key, prompt, temperature } = (await req.json()) as ChatBody;
 
@@ -63,7 +64,6 @@
         messages, encoding, prompt_tokens.length, model.tokenLimit
     );
     encoding.free();
-<<<<<<< HEAD
     // @ts-ignore
     const token: JWT | null = await getToken({req});
     if (!token)
@@ -75,23 +75,6 @@
         const openaiClient = new AzureOpenAIClient();
         resp = await openaiClient.getVisionCompletion(messagesToSend);
       } else {
-=======
-    if (OPENAI_API_TYPE === 'azure') {
-      // @ts-ignore
-      const token: JWT = await getToken({req});
-      let resp;
-      try {
-        console.log(isValidModel)
-        resp = await makeAPIMRequest(
-            `${OPENAI_API_HOST}/${APIM_CHAT_ENDPONT}/deployments/${modelToUse}/chat/completions?api-version=${OPENAI_API_VERSION}`,
-            token.accessToken,
-            'POST',
-            {
-              "messages": messagesToSend,
-            }
-        )
-      } catch (err) {
->>>>>>> 3dac0a96
         resp = await makeAPIMRequest(
             `${OPENAI_API_HOST}/${APIM_CHAT_ENDPONT}/deployments/${modelToUse}/chat/completions?api-version=${OPENAI_API_VERSION}`,
             token.accessToken,
@@ -109,7 +92,6 @@
           token.accessToken,
           'POST',
           {
-            "model": model.id,
             "messages": messagesToSend,
           }
       )
