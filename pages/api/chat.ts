--- conflicted
+++ resolved
@@ -17,15 +17,12 @@
 import {getToken} from "next-auth/jwt";
 import {makeAPIMRequest} from "@/utils/server/apim";
 import {NextRequest} from "next/server";
-<<<<<<< HEAD
 import {CustomJWT} from "@/types/jwt";
 import {getMessagesToSend, isImageConversation} from "@/utils/app/chat";
 import {ApimChatResponseDataStructure} from "@/types/apim";
 import AzureOpenAIClient from "@/utils/server/azure-openai";
-=======
 import {JWT} from 'next-auth';
 
->>>>>>> 9ea339e8
 
 export const config = {
   runtime: 'edge',
@@ -33,7 +30,6 @@
 
 
 const handler = async (req: NextRequest): Promise<Response> => {
-
   try {
     const { model, messages, key, prompt, temperature } = (await req.json()) as ChatBody;
 
@@ -62,21 +58,13 @@
 
 
     encoding.free();
-<<<<<<< HEAD
-    const token = (await getToken({req}) as CustomJWT);
+    const token: JWT = await getToken({req});
     let resp;
     try {
       if (isImageConversation(messages)) {
         const openaiClient = new AzureOpenAIClient();
         resp = await openaiClient.getVisionCompletion(messagesToSend);
       } else {
-=======
-    if (OPENAI_API_TYPE === 'azure') {
-      // @ts-ignore
-      const token: JWT = await getToken({req});
-      let resp;
-      try {
->>>>>>> 9ea339e8
         resp = await makeAPIMRequest(
             `${OPENAI_API_HOST}/${APIM_CHAT_ENDPONT}/deployments/${AZURE_DEPLOYMENT_ID}/chat/completions?api-version=${OPENAI_API_VERSION}`,
             token.accessToken,
@@ -86,19 +74,6 @@
               "messages": messagesToSend,
             }
         )
-<<<<<<< HEAD
-=======
-      } catch (err) {
-        resp = await makeAPIMRequest(
-            `${OPENAI_API_HOST}/${APIM_CHAT_ENDPONT}/deployments/${AZURE_DEPLOYMENT_ID}/chat/completions?api-version=${OPENAI_API_VERSION}`,
-            token.accessToken,
-            'POST',
-            {
-              "model": model.id,
-              "messages": messagesToSend,
-            }
-        )
->>>>>>> 9ea339e8
       }
     } catch (err) {
       // TODO: implement this in a way that isn't idiotic
