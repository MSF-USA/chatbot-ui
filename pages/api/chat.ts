--- conflicted
+++ resolved
@@ -83,35 +83,6 @@
     const token: JWT = await getToken({req});
 
     encoding.free();
-<<<<<<< HEAD
-=======
-    if (OPENAI_API_TYPE === 'azure') {
-      // @ts-ignore
-      const token: JWT = await getToken({req});
-      let resp;
-      try {
-        resp = await makeAPIMRequest(
-            `${OPENAI_API_HOST}/${APIM_CHAT_ENDPONT}/deployments/${modelToUse}/chat/completions?api-version=${OPENAI_API_VERSION}`,
-            token.accessToken,
-            'POST',
-            {
-              "messages": messagesToSend,
-            }
-        )
-      } catch (err) {
-        resp = await makeAPIMRequest(
-            `${OPENAI_API_HOST}/${APIM_CHAT_ENDPONT}/deployments/${modelToUse}/chat/completions?api-version=${OPENAI_API_VERSION}`,
-            token.accessToken,
-            'POST',
-            {
-              "messages": messagesToSend,
-            }
-        )
-      }
-      return new Response(resp.choices[0].message.content, {status: 200});
-    } else {
-      const stream = await OpenAIStream(model, promptToSend, temperatureToUse, key, messagesToSend);
->>>>>>> 7f7ddebc
 
     const azureOpenai = new OpenAI({
       baseURL: `${OPENAI_API_HOST}/${APIM_CHAT_ENDPONT}/deployments/${modelToUse}`,
