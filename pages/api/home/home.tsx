import { LDProvider, useLDClient } from 'launchdarkly-react-client-sdk';
import { signIn, useSession } from 'next-auth/react';
import { useEffect, useMemo, useRef, useState } from 'react';
import { useQuery } from 'react-query';

import { GetServerSideProps } from 'next';
import { Session } from 'next-auth';
import { getServerSession } from 'next-auth';
import { useTranslation } from 'next-i18next';
import { serverSideTranslations } from 'next-i18next/serverSideTranslations';
import Head from 'next/head';
import { useRouter } from 'next/router';

import { useCreateReducer } from '@/hooks/useCreateReducer';

import useErrorService from '@/services/errorService';
import useApiService from '@/services/useApiService';

import {
  cleanConversationHistory,
  cleanSelectedConversation,
} from '@/utils/app/clean';
import {
  DEFAULT_SYSTEM_PROMPT,
  DEFAULT_TEMPERATURE,
  OPENAI_API_HOST,
  OPENAI_API_HOST_TYPE,
} from '@/utils/app/const';
import {
  saveConversation,
  saveConversations,
  updateConversation,
} from '@/utils/app/conversation';
import { saveFolders } from '@/utils/app/folders';
import { savePrompts } from '@/utils/app/prompts';
import { getSettings } from '@/utils/app/settings';

import { Conversation } from '@/types/chat';
import { KeyValuePair } from '@/types/data';
import { FolderInterface, FolderType } from '@/types/folder';
import { OpenAIModelID, OpenAIModels, fallbackModelID } from '@/types/openai';
import { Prompt } from '@/types/prompt';
import { Settings } from '@/types/settings';

import { Chat } from '@/components/Chat/Chat';
import { Chatbar } from '@/components/Chatbar/Chatbar';
import { Navbar } from '@/components/Mobile/Navbar';

import { authOptions } from '../auth/[...nextauth]';
import HomeContext from './home.context';
import { HomeInitialState, initialState } from './home.state';

import { v4 as uuidv4 } from 'uuid';

interface Props {
  session: Session | null;
  serverSideApiKeyIsSet: boolean;
  serverSidePluginKeysSet: boolean;
  defaultModelId: OpenAIModelID;
}

const Home = ({
  session,
  serverSideApiKeyIsSet,
  serverSidePluginKeysSet,
  defaultModelId,
}: Props) => {
  const { data: clientSession } = useSession();
  const user = session?.user || clientSession?.user;
  const router = useRouter();
  const { t } = useTranslation('chat');
  const { getModels } = useApiService();
  const { getModelsError } = useErrorService();
  const [initialRender, setInitialRender] = useState<boolean>(true);

  const contextValue = useCreateReducer<HomeInitialState>({
    initialState,
  });

  const {
    state: {
      apiKey,
      lightMode,
      folders,
      conversations,
      selectedConversation,
      prompts,
      temperature,
      systemPrompt,
    },
    dispatch,
  } = contextValue;

  useEffect(() => {
    if (clientSession?.error === 'RefreshAccessTokenError') {
      signIn();
    }
  }, [clientSession]);

  const stopConversationRef = useRef<boolean>(false);

  const { data, error, refetch } = useQuery(
    ['GetModels', apiKey, serverSideApiKeyIsSet],
    ({ signal }) => {
      const needKeyAuth =
        !(apiKey || serverSideApiKeyIsSet) && OPENAI_API_HOST_TYPE !== 'apim';
      if (needKeyAuth) return null;

      return getModels(
        {
          key: apiKey,
        },
        signal,
      );
    },
    { enabled: true, refetchOnMount: false },
  );

  useEffect(() => {
    if (data) dispatch({ field: 'models', value: data });
  }, [data, dispatch]);

  useEffect(() => {
    if (user) dispatch({ field: 'user', value: user });
    console.log(session);
  }, [user, dispatch]);

  useEffect(() => {
    dispatch({ field: 'modelError', value: getModelsError(error) });
  }, [dispatch, error, getModelsError]);

  // FETCH MODELS ----------------------------------------------

  const handleSelectConversation = (conversation: Conversation) => {
    dispatch({
      field: 'selectedConversation',
      value: conversation,
    });

    saveConversation(conversation);
  };

  // FOLDER OPERATIONS  --------------------------------------------

  const handleCreateFolder = (name: string, type: FolderType) => {
    const newFolder: FolderInterface = {
      id: uuidv4(),
      name,
      type,
    };

    const updatedFolders = [...folders, newFolder];

    dispatch({ field: 'folders', value: updatedFolders });

    saveFolders(updatedFolders);
  };

  const handleDeleteFolder = (folderId: string) => {
    const updatedFolders = folders.filter((f) => f.id !== folderId);
    dispatch({ field: 'folders', value: updatedFolders });
    saveFolders(updatedFolders);

    const updatedConversations: Conversation[] = conversations.map((c) => {
      if (c.folderId === folderId) {
        return {
          ...c,
          folderId: null,
        };
      }

      return c;
    });

    dispatch({ field: 'conversations', value: updatedConversations });
    saveConversations(updatedConversations);

    const updatedPrompts: Prompt[] = prompts.map((p) => {
      if (p.folderId === folderId) {
        return {
          ...p,
          folderId: null,
        };
      }

      return p;
    });

    dispatch({ field: 'prompts', value: updatedPrompts });
    savePrompts(updatedPrompts);
  };

  const handleUpdateFolder = (folderId: string, name: string) => {
    const updatedFolders = folders.map((f) => {
      if (f.id === folderId) {
        return {
          ...f,
          name,
        };
      }

      return f;
    });

    dispatch({ field: 'folders', value: updatedFolders });

    saveFolders(updatedFolders);
  };

  // CONVERSATION OPERATIONS  --------------------------------------------

  const handleNewConversation = () => {
    const lastConversation = conversations[conversations.length - 1];

    const newConversation: Conversation = {
      id: uuidv4(),
      name: t('New Conversation'),
      messages: [],
      model: lastConversation?.model || {
        id: OpenAIModels[defaultModelId].id,
        name: OpenAIModels[defaultModelId].name,
        maxLength: OpenAIModels[defaultModelId].maxLength,
        tokenLimit: OpenAIModels[defaultModelId].tokenLimit,
      },
      prompt: systemPrompt || DEFAULT_SYSTEM_PROMPT,
      temperature:
        temperature || lastConversation?.temperature || DEFAULT_TEMPERATURE,
      folderId: null,
    };

    const updatedConversations = [...conversations, newConversation];

    dispatch({ field: 'selectedConversation', value: newConversation });
    dispatch({ field: 'conversations', value: updatedConversations });

    saveConversation(newConversation);
    saveConversations(updatedConversations);

    dispatch({ field: 'loading', value: false });
  };

  const handleUpdateConversation = (
    conversation: Conversation,
    data: KeyValuePair,
  ) => {
    const updatedConversation = {
      ...conversation,
      [data.key]: data.value,
    };

    const { single, all } = updateConversation(
      updatedConversation,
      conversations,
    );

    dispatch({ field: 'selectedConversation', value: single });
    dispatch({ field: 'conversations', value: all });
  };

  // EFFECTS  --------------------------------------------

  useEffect(() => {
    if (window.innerWidth < 640) {
      dispatch({ field: 'showChatbar', value: false });
    }
  }, [selectedConversation]);

  useEffect(() => {
    defaultModelId &&
      dispatch({ field: 'defaultModelId', value: defaultModelId });
    serverSideApiKeyIsSet &&
      dispatch({
        field: 'serverSideApiKeyIsSet',
        value: serverSideApiKeyIsSet,
      });
    serverSidePluginKeysSet &&
      dispatch({
        field: 'serverSidePluginKeysSet',
        value: serverSidePluginKeysSet,
      });
  }, [defaultModelId, serverSideApiKeyIsSet, serverSidePluginKeysSet]);

  // ON LOAD --------------------------------------------

  useEffect(() => {
    const settings = getSettings();
    applySettings(settings);
    handleApiKey();
    handlePluginKeys();
    handleShowChatbar();
    loadFolders();
    loadPrompts();
    loadConversations();
    selectConversation();
  }, [
    defaultModelId,
    dispatch,
    serverSideApiKeyIsSet,
    serverSidePluginKeysSet,
  ]);

  function applySettings(settings: Settings) {
    if (settings.theme) dispatch({ field: 'lightMode', value: settings.theme });
    if (settings.temperature)
      dispatch({ field: 'temperature', value: settings.temperature });
    if (settings.systemPrompt)
      dispatch({ field: 'systemPrompt', value: settings.systemPrompt });
    if (settings.runTypeWriterIntroSetting === false)
      dispatch({
        field: 'runTypeWriterIntroSetting',
        value: settings.runTypeWriterIntroSetting,
      });
  }

  function handleApiKey() {
    const apiKey = localStorage.getItem('apiKey');
    if (serverSideApiKeyIsSet || OPENAI_API_HOST_TYPE === 'apim') {
      dispatch({ field: 'apiKey', value: '' });
      localStorage.removeItem('apiKey');
    } else if (apiKey) {
      dispatch({ field: 'apiKey', value: apiKey });
    }
  }

  function handlePluginKeys() {
    const pluginKeys = localStorage.getItem('pluginKeys');
    if (serverSidePluginKeysSet) {
      dispatch({ field: 'pluginKeys', value: [] });
      localStorage.removeItem('pluginKeys');
    } else if (pluginKeys) {
      dispatch({ field: 'pluginKeys', value: pluginKeys });
    }
  }

  function handleShowChatbar() {
    if (window.innerWidth < 640) {
      dispatch({ field: 'showChatbar', value: false });
    }
    const showChatbar = localStorage.getItem('showChatbar');
    if (showChatbar) {
      dispatch({ field: 'showChatbar', value: showChatbar === 'true' });
    }
  }

  function loadFolders() {
    const folders = localStorage.getItem('folders');
    if (folders) {
      dispatch({ field: 'folders', value: JSON.parse(folders) });
    }
  }

  function loadPrompts() {
    const prompts = localStorage.getItem('prompts');
    if (prompts) {
      dispatch({ field: 'prompts', value: JSON.parse(prompts) });
    }
  }

  function loadConversations() {
    const conversationHistory = localStorage.getItem('conversationHistory');
    if (conversationHistory) {
      const parsedConversationHistory: Conversation[] =
        JSON.parse(conversationHistory);
      const cleanedConversationHistory = cleanConversationHistory(
        parsedConversationHistory,
      );
      dispatch({ field: 'conversations', value: cleanedConversationHistory });
    }
  }

  function selectConversation() {
    const conversationHistory = localStorage.getItem('conversationHistory');
    let parsedConversationHistory: Conversation[];
    if (conversationHistory) {
      parsedConversationHistory = JSON.parse(conversationHistory);
    } else {
      parsedConversationHistory = [];
    }

    const lastConversation =
      parsedConversationHistory[parsedConversationHistory.length - 1];
    const newConversation: Conversation = {
      id: uuidv4(),
      name: t('New Conversation'),
      messages: [],
      model: lastConversation?.model || {
        id: OpenAIModels[defaultModelId].id,
        name: OpenAIModels[defaultModelId].name,
        maxLength: OpenAIModels[defaultModelId].maxLength,
        tokenLimit: OpenAIModels[defaultModelId].tokenLimit,
      },
      prompt: systemPrompt || DEFAULT_SYSTEM_PROMPT,
      temperature:
        temperature || lastConversation?.temperature || DEFAULT_TEMPERATURE,
      folderId: null,
    };

    const updatedConversations = [
      ...parsedConversationHistory,
      newConversation,
    ];

    dispatch({ field: 'selectedConversation', value: newConversation });
    dispatch({ field: 'conversations', value: updatedConversations });
  }

  return (
    <LDProvider
      clientSideID={process.env.NEXT_PUBLIC_LAUNCHDARKLY_CLIENT_ID!}
      options={{
        bootstrap: 'localStorage',
        sendEvents: true,
      }}
      context={{
        kind: 'user',
        key: user?.id || 'anonymous-user',
        email: user?.mail,
        givenName: user?.givenName,
        surName: user?.surName,
        displayName: user?.displayName,
        jobTitle: user?.jobTitle,
        department: user?.department,
        companyName: user?.companyName,
      }}
    >
<<<<<<< HEAD
      <HomeContext.Provider
        value={{
          ...contextValue,
          handleNewConversation,
          handleCreateFolder,
          handleDeleteFolder,
          handleUpdateFolder,
          handleSelectConversation,
          handleUpdateConversation,
          user,
        }}
      >
        <Head>
          <title>MSF AI Assistant</title>
          <meta
            name="description"
            content="Chat GPT AI Assistant for MSF Staff - Internal Use Only"
          />
          <meta
            name="viewport"
            content="height=device-height ,width=device-width, initial-scale=1, user-scalable=no"
          />
          <link rel="icon" href="/favicon.ico" />
        </Head>
        {selectedConversation && (
          <main
            className={`flex h-screen w-screen flex-col text-sm text-white dark:text-white ${lightMode}`}
          >
            <div className="fixed top-0 sm:hidden">
              <Navbar
                selectedConversation={selectedConversation}
                onNewConversation={handleNewConversation}
              />
=======
      <Head>
        <title>MSF AI Assistant</title>
        <meta
          name="description"
          content="Chat GPT AI Assistant for MSF Staff - Internal Use Only"
        />
        <meta
          name="viewport"
          content="height=device-height ,width=device-width, initial-scale=1, user-scalable=no"
        />
        <link rel="icon" href="/favicon.ico" />
      </Head>
      {selectedConversation && (
        <main
          className={`flex h-screen w-screen flex-col text-sm text-white dark:text-white ${lightMode}`}
        >
          <div className="fixed top-0 w-full sm:hidden">
            <Navbar
              selectedConversation={selectedConversation}
              onNewConversation={handleNewConversation}
            />
          </div>

          <div className="flex h-full w-full pt-[48px] sm:pt-0">
            <Chatbar />

            <div className="flex flex-1 w-full">
              <Chat stopConversationRef={stopConversationRef} />
>>>>>>> 495f0cb2
            </div>

            <div className="flex h-full w-full pt-[48px] sm:pt-0">
              <Chatbar />

              <div className="flex flex-1 w-full">
                <Chat stopConversationRef={stopConversationRef} />
              </div>
            </div>
          </main>
        )}
      </HomeContext.Provider>
    </LDProvider>
  );
};
export default Home;

export const getServerSideProps: GetServerSideProps = async ({
  locale,
  req,
  res,
}) => {
  const session = await getServerSession(req, res, authOptions);

  if (!session) {
    return {
      redirect: {
        destination: '/auth/signin',
        permanent: false,
      },
    };
  }

  const serializedSession = {
    ...session,
    error: null,
  };

  const defaultModelId =
    (process.env.DEFAULT_MODEL &&
      Object.values(OpenAIModelID).includes(
        process.env.DEFAULT_MODEL as OpenAIModelID,
      ) &&
      process.env.DEFAULT_MODEL) ||
    fallbackModelID;

  let serverSidePluginKeysSet = false;

  const googleApiKey = process.env.GOOGLE_API_KEY;
  const googleCSEId = process.env.GOOGLE_CSE_ID;

  if (googleApiKey && googleCSEId) {
    serverSidePluginKeysSet = true;
  }

  return {
    props: {
      session: serializedSession,
      serverSideApiKeyIsSet:
        !!process.env.OPENAI_API_KEY || OPENAI_API_HOST_TYPE === 'apim',
      defaultModelId,
      serverSidePluginKeysSet,
      ...(await serverSideTranslations(locale ?? 'en', [
        'common',
        'chat',
        'sidebar',
        'markdown',
        'promptbar',
        'settings',
        'transcribeModal',
      ])),
    },
  };
};<|MERGE_RESOLUTION|>--- conflicted
+++ resolved
@@ -416,14 +416,13 @@
         key: user?.id || 'anonymous-user',
         email: user?.mail,
         givenName: user?.givenName,
-        surName: user?.surName,
+        surName: user?.surname,
         displayName: user?.displayName,
         jobTitle: user?.jobTitle,
         department: user?.department,
         companyName: user?.companyName,
       }}
     >
-<<<<<<< HEAD
       <HomeContext.Provider
         value={{
           ...contextValue,
@@ -452,41 +451,11 @@
           <main
             className={`flex h-screen w-screen flex-col text-sm text-white dark:text-white ${lightMode}`}
           >
-            <div className="fixed top-0 sm:hidden">
+            <div className="fixed top-0 w-full sm:hidden">
               <Navbar
                 selectedConversation={selectedConversation}
                 onNewConversation={handleNewConversation}
               />
-=======
-      <Head>
-        <title>MSF AI Assistant</title>
-        <meta
-          name="description"
-          content="Chat GPT AI Assistant for MSF Staff - Internal Use Only"
-        />
-        <meta
-          name="viewport"
-          content="height=device-height ,width=device-width, initial-scale=1, user-scalable=no"
-        />
-        <link rel="icon" href="/favicon.ico" />
-      </Head>
-      {selectedConversation && (
-        <main
-          className={`flex h-screen w-screen flex-col text-sm text-white dark:text-white ${lightMode}`}
-        >
-          <div className="fixed top-0 w-full sm:hidden">
-            <Navbar
-              selectedConversation={selectedConversation}
-              onNewConversation={handleNewConversation}
-            />
-          </div>
-
-          <div className="flex h-full w-full pt-[48px] sm:pt-0">
-            <Chatbar />
-
-            <div className="flex flex-1 w-full">
-              <Chat stopConversationRef={stopConversationRef} />
->>>>>>> 495f0cb2
             </div>
 
             <div className="flex h-full w-full pt-[48px] sm:pt-0">
