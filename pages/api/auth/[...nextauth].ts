--- conflicted
+++ resolved
@@ -112,14 +112,7 @@
         console.log('failed to get User Data: ' + error)
       }
 
-<<<<<<< HEAD
-        if (user?.id)
-            token.userId = user.id
-
-        return token;
-=======
       return session;
->>>>>>> 9ea339e8
     }
   }
 };
