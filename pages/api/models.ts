import { JWT } from 'next-auth';
import { getToken } from 'next-auth/jwt';
import { NextRequest } from 'next/server';

import {
  OPENAI_API_HOST,
  OPENAI_API_TYPE,
  OPENAI_API_VERSION,
  OPENAI_ORGANIZATION,
} from '@/utils/app/const';

import { OpenAIModel, OpenAIModelID, OpenAIModels } from '@/types/openai';

export const config = {
  runtime: 'edge',
};

const getModels = (json: any, configData: any) => {
  return json.data
    .map((model: any) => {
      const modelName = model.model ?? model.id;
      for (const [key, value] of Object.entries(OpenAIModelID)) {
        if (value === modelName) {
          const mappedData = {
            id: model.id,
            name: OpenAIModels?.[value]?.name ?? modelName,
            status: model.status,
            createdAt: model.created_at,
            object: model.object,
          };
          return mappedData;
        }
      }
    })
    .filter(Boolean);
};

const handler = async (req: NextRequest): Promise<Response> => {
  try {
    // @ts-ignore
    const token: JWT = await getToken({ req });
    if (token == null) {
      return new Response(
        'Unauthorized: Please login again or check with your administrator',
        { status: 401 },
      );
    }

    let configData = {
      OPENAI_API_HOST: OPENAI_API_HOST,
      OPENAI_API_TYPE: OPENAI_API_TYPE,
      OPENAI_API_VERSION: OPENAI_API_VERSION,
      OPENAI_ORGANIZATION: OPENAI_ORGANIZATION,
    };

    // Hardcoded JSON data until the logic for retrieving deployments is fixed
    const json = {
      data: [
        {
          id: 'gpt-35-turbo',
        },
        {
          id: 'gpt-4o',
        },
        {
          id: 'gpt-4',
        },
        {
          id: 'gpt-4.1'
        },
        {
          id: 'gpt-45',
        },
        {
<<<<<<< HEAD
          id: 'gpt-5'
        },
        {
          id: 'gpt-4o-mini'
=======
          id: 'gpt-4o-mini',
>>>>>>> 1d10481f
        },
        {
          id: 'agent-default'
        },
        // Reasoning models (o1, o3-mini) give the following error.
        // ErrorMessage: '400 Model {modelName} is enabled only for api versions 2024-12-01-preview and later',
        {
          id: 'o3-mini',
        },
        {
          id: 'gpt-o1',
        },
        {
          id: 'gpt-o1-mini',
        },
      ],
    };

    const models: OpenAIModel[] = getModels(json, configData);
    
    // Filter out legacy models from UI
    const nonLegacyModels = models.filter(model => {
      const modelConfig = Object.values(OpenAIModels).find(m => m.id === model.id);
      return !modelConfig?.isLegacy;
    });

    return new Response(JSON.stringify(nonLegacyModels), { status: 200 });
  } catch (error) {
    console.error(error);
    return new Response('Error', { status: 500 });
  }
};

export default handler;<|MERGE_RESOLUTION|>--- conflicted
+++ resolved
@@ -72,14 +72,10 @@
           id: 'gpt-45',
         },
         {
-<<<<<<< HEAD
-          id: 'gpt-5'
+          id: 'gpt-5',
         },
         {
-          id: 'gpt-4o-mini'
-=======
           id: 'gpt-4o-mini',
->>>>>>> 1d10481f
         },
         {
           id: 'agent-default'
@@ -90,7 +86,7 @@
           id: 'o3-mini',
         },
         {
-          id: 'gpt-o1',
+          id: 'o1',
         },
         {
           id: 'gpt-o1-mini',
